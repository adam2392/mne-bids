# -*- coding: utf-8 -*-
"""Test the MNE BIDS converter.

For each supported file format, implement a test.
"""
# Authors: Mainak Jas <mainak.jas@telecom-paristech.fr>
#          Teon L Brooks <teon.brooks@gmail.com>
#          Chris Holdgraf <choldgraf@berkeley.edu>
#          Stefan Appelhoff <stefan.appelhoff@mailbox.org>
#          Matt Sanderson <matt.sanderson@mq.edu.au>
#
# License: BSD (3-clause)
import os
import os.path as op
import pytest
from glob import glob
from datetime import datetime, timezone, timedelta
import shutil as sh
import json
from pathlib import Path
import codecs

import numpy as np
from numpy.testing import assert_array_equal, assert_array_almost_equal

# This is here to handle mne-python <0.20
import warnings
with warnings.catch_warnings():
    warnings.filterwarnings(action='ignore',
                            message="can't resolve package",
                            category=ImportWarning)
    import mne

from mne.datasets import testing
from mne.utils import (_TempDir, check_version,
                       requires_nibabel, requires_version)
from mne.io import anonymize_info
from mne.io.constants import FIFF
from mne.io.kit.kit import get_kit_info

from mne_bids import (write_raw_bids, read_raw_bids, BIDSPath,
                      write_anat, make_dataset_description,
                      mark_bad_channels, write_meg_calibration,
                      write_meg_crosstalk, get_entities_from_fname)
from mne_bids.utils import (_stamp_to_dt, _get_anonymization_daysback,
                            get_anonymization_daysback)
from mne_bids.tsv_handler import _from_tsv, _to_tsv
from mne_bids.sidecar_updates import _update_sidecar
from mne_bids.path import _find_matching_sidecar
from mne_bids.pick import coil_type
from mne_bids.config import REFERENCES, COORD_FRAME_DESCRIPTIONS

base_path = op.join(op.dirname(mne.__file__), 'io')
subject_id = '01'
subject_id2 = '02'
session_id = '01'
run = '01'
acq = '01'
run2 = '02'
task = 'testing'

_bids_path = BIDSPath(
    subject=subject_id, session=session_id, run=run, acquisition=acq,
    task=task)
_bids_path_minimal = BIDSPath(subject=subject_id, task=task)

warning_str = dict(
    channel_unit_changed='ignore:The unit for chann*.:RuntimeWarning:mne',
    meas_date_set_to_none="ignore:.*'meas_date' set to None:RuntimeWarning:"
                          "mne",
    nasion_not_found='ignore:.*nasion not found:RuntimeWarning:mne',
    unraisable_exception='ignore:.*Exception ignored.*:'
                         'pytest.PytestUnraisableExceptionWarning',
    encountered_data_in='ignore:Encountered data in*.:RuntimeWarning:mne',
    edf_warning=r'ignore:^EDF\/EDF\+\/BDF files contain two fields .*'
                r':RuntimeWarning:mne'
)


def _wrap_read_raw(read_raw):
    def fn(fname, *args, **kwargs):
        raw = read_raw(fname, *args, **kwargs)
        raw.info['line_freq'] = 60
        return raw
    return fn


_read_raw_fif = _wrap_read_raw(mne.io.read_raw_fif)
_read_raw_ctf = _wrap_read_raw(mne.io.read_raw_ctf)
_read_raw_kit = _wrap_read_raw(mne.io.read_raw_kit)
_read_raw_bti = _wrap_read_raw(mne.io.read_raw_bti)
_read_raw_edf = _wrap_read_raw(mne.io.read_raw_edf)
_read_raw_bdf = _wrap_read_raw(mne.io.read_raw_bdf)
_read_raw_eeglab = _wrap_read_raw(mne.io.read_raw_eeglab)
_read_raw_brainvision = _wrap_read_raw(mne.io.read_raw_brainvision)
_read_raw_persyst = _wrap_read_raw(mne.io.read_raw_persyst)
_read_raw_nihon = _wrap_read_raw(mne.io.read_raw_nihon)

# parametrized directory, filename and reader for EEG/iEEG data formats
test_eegieeg_data = [
    ('EDF', 'test_reduced.edf', _read_raw_edf),
    ('Persyst', 'sub-pt1_ses-02_task-monitor_acq-ecog_run-01_clip2.lay', _read_raw_persyst),  # noqa
    ('NihonKohden', 'MB0400FU.EEG', _read_raw_nihon)
]
test_convert_data = test_eegieeg_data.copy()
test_convert_data.append(('CTF', 'testdata_ctf.ds', _read_raw_ctf))

test_convertbrainvision_data = [
    ('Persyst', 'sub-pt1_ses-02_task-monitor_acq-ecog_run-01_clip2.lay', _read_raw_persyst),  # noqa
    ('NihonKohden', 'MB0400FU.EEG', _read_raw_nihon)
]


def _test_anonymize(raw, bids_path, events_fname=None, event_id=None):
    bids_root = _TempDir()
    bids_path = _bids_path.copy().update(root=bids_root)
    if raw.info['meas_date'] is not None:
        daysback, _ = get_anonymization_daysback(raw)
    else:
        # just pass back any arbitrary number if no measurement date
        daysback = 3300
    write_raw_bids(raw, bids_path, events_data=events_fname,
                   event_id=event_id, anonymize=dict(daysback=daysback),
                   overwrite=False)
    scans_tsv = BIDSPath(
        subject=subject_id, session=session_id,
        suffix='scans', extension='.tsv', root=bids_root)
    data = _from_tsv(scans_tsv)
    if data['acq_time'] is not None and data['acq_time'][0] != 'n/a':
        assert datetime.strptime(data['acq_time'][0],
                                 '%Y-%m-%dT%H:%M:%S.%fZ').year < 1925

    return bids_root


def test_write_participants(_bids_validate):
    """Test participants.tsv/.json file writing.

    Test that user modifications of the participants
    files are kept, and mne-bids correctly writes all
    the subject info it can using ``raw.info['subject_info']``.
    """
    data_path = testing.data_path()
    raw_fname = op.join(data_path, 'MEG', 'sample',
                        'sample_audvis_trunc_raw.fif')
    raw = _read_raw_fif(raw_fname)

    # add fake participants data
    raw.set_meas_date(datetime(year=1994, month=1, day=26,
                               tzinfo=timezone.utc))
    raw.info['subject_info'] = {'his_id': subject_id2,
                                'birthday': (1993, 1, 26),
                                'sex': 1, 'hand': 2}

    bids_root = _TempDir()
    bids_path = _bids_path.copy().update(root=bids_root)
    write_raw_bids(raw, bids_path)

    # assert age of participant is correct
    participants_tsv = op.join(bids_root, 'participants.tsv')
    data = _from_tsv(participants_tsv)
    assert data['age'][data['participant_id'].index('sub-01')] == '1'

    # if we remove some fields, they should be filled back in upon
    # re-writing with 'n/a'
    data = _from_tsv(participants_tsv)
    data.pop('hand')
    _to_tsv(data, participants_tsv)

    # write in now another subject
    bids_path.update(subject='02')
    write_raw_bids(raw, bids_path, verbose=False)
    data = _from_tsv(participants_tsv)

    # hand should have been written properly with now 'n/a' for sub-01
    # but 'L' for sub-02
    assert data['hand'][data['participant_id'].index('sub-01')] == 'n/a'
    assert data['hand'][data['participant_id'].index('sub-02')] == 'L'

    # check to make sure participant data is overwritten, but keeps the fields
    # if there are extra fields that were user defined
    data = _from_tsv(participants_tsv)
    participant_idx = data['participant_id'].index(f'sub-{subject_id}')
    # create a new test column in participants file tsv
    data['subject_test_col1'] = ['n/a'] * len(data['participant_id'])
    data['subject_test_col1'][participant_idx] = 'S'
    data['test_col2'] = ['n/a'] * len(data['participant_id'])
    orig_key_order = list(data.keys())
    _to_tsv(data, participants_tsv)
    # crate corresponding json entry
    participants_json_fpath = op.join(bids_root, 'participants.json')
    json_field = {
        'Description': 'trial-outcome',
        'Levels': {
            'S': 'success',
            'F': 'failure'
        }
    }
    _update_sidecar(participants_json_fpath, 'subject_test_col1', json_field)
    # bids root should still be valid because json reflects changes in tsv
    _bids_validate(bids_root)
    write_raw_bids(raw, bids_path, overwrite=True)
    data = _from_tsv(participants_tsv)
    with open(participants_json_fpath, 'r', encoding='utf-8') as fin:
        participants_json = json.load(fin)
    assert 'subject_test_col1' in participants_json
    assert data['subject_test_col1'][participant_idx] == 'S'
    # in addition assert the original ordering of the new overwritten file
    assert list(data.keys()) == orig_key_order

    # if overwrite is False, then nothing should change from the above
    with pytest.raises(FileExistsError, match='already exists'):
        raw.info['subject_info'] = None
        write_raw_bids(raw, bids_path, overwrite=False)
    data = _from_tsv(participants_tsv)
    with open(participants_json_fpath, 'r', encoding='utf-8') as fin:
        participants_json = json.load(fin)
    assert 'subject_test_col1' in participants_json
    assert data['age'][data['participant_id'].index('sub-01')] == '1'
    assert data['subject_test_col1'][participant_idx] == 'S'
    # in addition assert the original ordering of the new overwritten file
    assert list(data.keys()) == orig_key_order


def test_write_correct_inputs():
    """Test that inputs of write_raw_bids is correct."""
    data_path = testing.data_path()
    raw_fname = op.join(data_path, 'MEG', 'sample',
                        'sample_audvis_trunc_raw.fif')
    raw = _read_raw_fif(raw_fname)

    bids_path_str = 'sub-01_ses-01_meg.fif'
    with pytest.raises(RuntimeError, match='"bids_path" must be a '
                                           'BIDSPath object'):
        write_raw_bids(raw, bids_path_str)

    bids_path = _bids_path.copy().update(root=None)
    with pytest.raises(
            ValueError,
            match='The root of the "bids_path" must be set'):
        write_raw_bids(raw, bids_path)


def test_make_dataset_description():
    """Test making a dataset_description.json."""
    tmp_dir = _TempDir()
    with pytest.raises(ValueError, match='`dataset_type` must be either "raw" '
                                         'or "derivative."'):
        make_dataset_description(path=tmp_dir, name='tst', dataset_type='src')

    make_dataset_description(path=tmp_dir, name='tst')

    with open(op.join(tmp_dir, 'dataset_description.json'), 'r',
              encoding='utf-8') as fid:
        dataset_description_json = json.load(fid)
        assert dataset_description_json["Authors"] == \
            ["Please cite MNE-BIDS in your publication before removing this "
             "(citations in README)"]

    make_dataset_description(
        path=tmp_dir, name='tst', authors='MNE B., MNE P.',
        funding='GSOC2019, GSOC2021',
        references_and_links='https://doi.org/10.21105/joss.01896',
        dataset_type='derivative', overwrite=False, verbose=True
    )

    with open(op.join(tmp_dir, 'dataset_description.json'), 'r',
              encoding='utf-8') as fid:
        dataset_description_json = json.load(fid)
        assert dataset_description_json["Authors"] == \
            ["Please cite MNE-BIDS in your publication before removing this "
             "(citations in README)"]

    make_dataset_description(
        path=tmp_dir, name='tst2', authors='MNE B., MNE P.',
        funding='GSOC2019, GSOC2021',
        references_and_links='https://doi.org/10.21105/joss.01896',
        dataset_type='derivative', overwrite=True, verbose=True
    )

    with open(op.join(tmp_dir, 'dataset_description.json'), 'r',
              encoding='utf-8') as fid:
        dataset_description_json = json.load(fid)
        assert dataset_description_json["Authors"] == ['MNE B.', 'MNE P.']

    with pytest.raises(ValueError, match='Previous BIDS version used'):
        version = make_dataset_description.__globals__['BIDS_VERSION']
        make_dataset_description.__globals__['BIDS_VERSION'] = 'old'
        make_dataset_description(path=tmp_dir, name='tst')
        # put version back so that it doesn't cause issues down the road
        make_dataset_description.__globals__['BIDS_VERSION'] = version


def test_stamp_to_dt():
    """Test conversions of meas_date to datetime objects."""
    meas_date = (1346981585, 835782)
    meas_datetime = _stamp_to_dt(meas_date)
    assert(meas_datetime == datetime(2012, 9, 7, 1, 33, 5, 835782,
                                     tzinfo=timezone.utc))
    meas_date = (1346981585,)
    meas_datetime = _stamp_to_dt(meas_date)
    assert(meas_datetime == datetime(2012, 9, 7, 1, 33, 5, 0,
                                     tzinfo=timezone.utc))


def test_get_anonymization_daysback():
    """Test daysback querying for anonymization."""
    data_path = testing.data_path()
    raw_fname = op.join(data_path, 'MEG', 'sample',
                        'sample_audvis_trunc_raw.fif')
    raw = _read_raw_fif(raw_fname)
    daysback_min, daysback_max = _get_anonymization_daysback(raw)
    # max_val off by 1 on Windows for some reason
    assert abs(daysback_min - 28461) < 2 and abs(daysback_max - 36880) < 2
    raw2 = raw.copy()
    raw2.info['meas_date'] = (np.int32(1158942080), np.int32(720100))
    raw3 = raw.copy()
    raw3.info['meas_date'] = (np.int32(914992080), np.int32(720100))
    daysback_min, daysback_max = get_anonymization_daysback([raw, raw2, raw3])
    assert abs(daysback_min - 29850) < 2 and abs(daysback_max - 35446) < 2
    raw4 = raw.copy()
    raw4.info['meas_date'] = (np.int32(4992080), np.int32(720100))
    raw5 = raw.copy()
    raw5.info['meas_date'] = None
    daysback_min2, daysback_max2 = get_anonymization_daysback([raw, raw2,
                                                               raw3, raw5])
    assert daysback_min2 == daysback_min and daysback_max2 == daysback_max
    with pytest.raises(ValueError, match='The dataset spans more time'):
        daysback_min, daysback_max = \
            get_anonymization_daysback([raw, raw2, raw4])


def test_create_fif(_bids_validate):
    """Test functionality for very short raw file created from data."""
    out_dir = _TempDir()
    bids_root = _TempDir()
    bids_path = _bids_path.copy().update(root=bids_root)
    sfreq, n_points = 1024., int(1e6)
    info = mne.create_info(['ch1', 'ch2', 'ch3', 'ch4', 'ch5'], sfreq,
                           ['seeg'] * 5)
    rng = np.random.RandomState(99)
    raw = mne.io.RawArray(rng.random((5, n_points)) * 1e-6, info)
    raw.info['line_freq'] = 60
    raw.save(op.join(out_dir, 'test-raw.fif'))
    raw = _read_raw_fif(op.join(out_dir, 'test-raw.fif'))
    write_raw_bids(raw, bids_path, verbose=False, overwrite=True)
    _bids_validate(bids_root)


@requires_version('pybv', '0.4')
@pytest.mark.filterwarnings(warning_str['channel_unit_changed'])
def test_fif(_bids_validate):
    """Test functionality of the write_raw_bids conversion for fif."""
    bids_root = _TempDir()
    bids_path = _bids_path.copy().update(root=bids_root, datatype='meg')
    data_path = testing.data_path()
    raw_fname = op.join(data_path, 'MEG', 'sample',
                        'sample_audvis_trunc_raw.fif')

    event_id = {'Auditory/Left': 1, 'Auditory/Right': 2, 'Visual/Left': 3,
                'Visual/Right': 4, 'Smiley': 5, 'Button': 32}
    events_fname = op.join(data_path, 'MEG', 'sample',
                           'sample_audvis_trunc_raw-eve.fif')

    # Drop unknown events.
    events = mne.read_events(events_fname)
    events = events[events[:, 2] != 0]

    raw = _read_raw_fif(raw_fname)
    # add data in as a montage for MEG
    ch_names = raw.ch_names
    elec_locs = np.random.random((len(ch_names), 3)).tolist()
    ch_pos = dict(zip(ch_names, elec_locs))
    meg_montage = mne.channels.make_dig_montage(ch_pos=ch_pos,
                                                coord_frame='head')
    raw.set_montage(meg_montage)

    write_raw_bids(raw, bids_path, events_data=events, event_id=event_id,
                   overwrite=False)

    # Read the file back in to check that the data has come through cleanly.
    # Events and bad channel information was read through JSON sidecar files.
    with pytest.raises(TypeError, match="unexpected keyword argument 'foo'"):
        read_raw_bids(bids_path=bids_path, extra_params=dict(foo='bar'))

    raw2 = read_raw_bids(bids_path=bids_path,
                         extra_params=dict(allow_maxshield=True))
    assert set(raw.info['bads']) == set(raw2.info['bads'])
    events, _ = mne.events_from_annotations(raw2)
    events2 = mne.read_events(events_fname)
    events2 = events2[events2[:, 2] != 0]
    assert_array_equal(events2[:, 0], events[:, 0])

    # check if write_raw_bids works when there is no stim channel
    raw.set_channel_types({raw.ch_names[i]: 'misc'
                           for i in
                           mne.pick_types(raw.info, stim=True, meg=False)})
    bids_root = _TempDir()
    bids_path.update(root=bids_root)
    with pytest.warns(RuntimeWarning, match='No events found or provided.'):
        write_raw_bids(raw, bids_path, overwrite=False)

    _bids_validate(bids_root)

    # try with eeg data only (conversion to bv)
    bids_root = _TempDir()
    bids_path.update(root=bids_root)
    raw = _read_raw_fif(raw_fname)
    raw.load_data()
    raw2 = raw.pick_types(meg=False, eeg=True, stim=True, eog=True, ecg=True)
    raw2.save(op.join(bids_root, 'test-raw.fif'), overwrite=True)
    raw2 = mne.io.Raw(op.join(bids_root, 'test-raw.fif'), preload=False)
    events = mne.find_events(raw2)
    event_id = {'auditory/left': 1, 'auditory/right': 2, 'visual/left': 3,
                'visual/right': 4, 'smiley': 5, 'button': 32}
    # XXX: Need to remove "Status" channel until pybv supports
    # channels that are non-Volt
    idxs = mne.pick_types(raw.info, meg=False, stim=True)
    stim_ch_names = np.array(raw.ch_names)[idxs]
    raw2.drop_channels(stim_ch_names)
    raw.drop_channels(stim_ch_names)

    epochs = mne.Epochs(raw2, events, event_id=event_id, tmin=-0.2, tmax=0.5,
                        preload=True)
    with pytest.warns(RuntimeWarning,
                      match='Converting data files to BrainVision format'):
        write_raw_bids(raw2, bids_path,
                       events_data=events, event_id=event_id,
                       verbose=True, overwrite=False)
    bids_dir = op.join(bids_root, 'sub-%s' % subject_id,
                       'ses-%s' % session_id, 'eeg')
    sidecar_basename = bids_path.copy()
    for sidecar in ['channels.tsv', 'eeg.eeg', 'eeg.json', 'eeg.vhdr',
                    'eeg.vmrk', 'events.tsv']:
        suffix, extension = sidecar.split('.')
        sidecar_basename.update(suffix=suffix, extension=extension)
        assert op.isfile(op.join(bids_dir, sidecar_basename.basename))

    bids_path.update(root=bids_root, datatype='eeg')
    raw2 = read_raw_bids(bids_path=bids_path)
    os.remove(op.join(bids_root, 'test-raw.fif'))

    events2, _ = mne.events_from_annotations(raw2, event_id)
    epochs2 = mne.Epochs(raw2, events2, event_id=event_id, tmin=-0.2, tmax=0.5,
                         preload=True)
    assert_array_almost_equal(raw.get_data(), raw2.get_data())
    assert_array_almost_equal(epochs.get_data(), epochs2.get_data(), decimal=4)
    _bids_validate(bids_root)

    # write the same data but pretend it is empty room data:
    raw = _read_raw_fif(raw_fname)
    meas_date = raw.info['meas_date']
    if not isinstance(meas_date, datetime):
        meas_date = datetime.fromtimestamp(meas_date[0], tz=timezone.utc)
    er_date = meas_date.strftime('%Y%m%d')
    er_bids_path = BIDSPath(subject='emptyroom', session=er_date,
                            task='noise', root=bids_root)
    write_raw_bids(raw, er_bids_path, overwrite=False)
    assert op.exists(op.join(
        bids_root, 'sub-emptyroom', 'ses-{0}'.format(er_date), 'meg',
        'sub-emptyroom_ses-{0}_task-noise_meg.json'.format(er_date)))

    _bids_validate(bids_root)

    # test that an incorrect date raises an error.
    er_bids_basename_bad = BIDSPath(subject='emptyroom', session='19000101',
                                    task='noise', root=bids_root)
    with pytest.raises(ValueError, match='Date provided'):
        write_raw_bids(raw, er_bids_basename_bad, overwrite=False)

    # test that the acquisition time was written properly
    scans_tsv = BIDSPath(
        subject=subject_id, session=session_id,
        suffix='scans', extension='.tsv', root=bids_root)
    data = _from_tsv(scans_tsv)
    assert data['acq_time'][0] == meas_date.strftime('%Y-%m-%dT%H:%M:%S.%fZ')

    # give the raw object some fake participant data (potentially overwriting)
    raw = _read_raw_fif(raw_fname)
    write_raw_bids(raw, bids_path, events_data=events,
                   event_id=event_id, overwrite=True)

    # try and write preloaded data
    raw = _read_raw_fif(raw_fname, preload=True)
    with pytest.raises(ValueError, match='preloaded'):
        write_raw_bids(raw, bids_path, events_data=events,
                       event_id=event_id, overwrite=False)

    # test anonymize
    raw = _read_raw_fif(raw_fname)
    raw.anonymize()

    data_path2 = _TempDir()
    raw_fname2 = op.join(data_path2, 'sample_audvis_raw.fif')
    raw.save(raw_fname2)

    # add some readme text
    readme = op.join(bids_root, 'README')
    with open(readme, 'w', encoding='utf-8-sig') as fid:
        fid.write('Welcome to my dataset\n')

    bids_path2 = bids_path.copy().update(subject=subject_id2)
    raw = _read_raw_fif(raw_fname2)
    bids_output_path = write_raw_bids(raw, bids_path2,
                                      events_data=events,
                                      event_id=event_id, overwrite=False)

    # check that the overwrite parameters work correctly for the participant
    # data
    # change the gender but don't force overwrite.
    raw = _read_raw_fif(raw_fname)
    raw.info['subject_info'] = {'his_id': subject_id2,
                                'birthday': (1994, 1, 26), 'sex': 2, 'hand': 1}
    with pytest.raises(FileExistsError, match="already exists"):  # noqa: F821
        write_raw_bids(raw, bids_path2,
                       events_data=events, event_id=event_id, overwrite=False)

    # assert README has references in it
    with open(readme, 'r', encoding='utf-8-sig') as fid:
        text = fid.read()
        assert 'Welcome to my dataset\n' in text
        assert REFERENCES['mne-bids'] in text
        assert REFERENCES['meg'] in text
        assert REFERENCES['eeg'] not in text
        assert REFERENCES['ieeg'] not in text

    # now force the overwrite
    write_raw_bids(raw, bids_path2, events_data=events, event_id=event_id,
                   overwrite=True)

    with open(readme, 'r', encoding='utf-8-sig') as fid:
        text = fid.read()
        assert 'Welcome to my dataset\n' in text
        assert REFERENCES['mne-bids'] in text
        assert REFERENCES['meg'] in text

    with pytest.raises(ValueError, match='raw_file must be'):
        write_raw_bids('blah', bids_path)

    del raw._filenames
    with pytest.raises(ValueError, match='raw.filenames is missing'):
        write_raw_bids(raw, bids_path2)

    _bids_validate(bids_root)

    assert op.exists(op.join(bids_root, 'participants.tsv'))

    # asserting that single fif files do not include the split key
    files = glob(op.join(bids_output_path, 'sub-' + subject_id2,
                         'ses-' + subject_id2, 'meg', '*.fif'))
    ii = 0
    for ii, FILE in enumerate(files):
        assert 'split' not in FILE
    assert ii < 1

    # check that split files have split key
    raw = _read_raw_fif(raw_fname)
    data_path3 = _TempDir()
    raw_fname3 = op.join(data_path3, 'sample_audvis_raw.fif')
    raw.save(raw_fname3, buffer_size_sec=1.0, split_size='10MB',
             split_naming='neuromag', overwrite=True)
    raw = _read_raw_fif(raw_fname3)
    subject_id3 = '03'
    bids_path3 = bids_path.copy().update(subject=subject_id3)
    bids_output_path = write_raw_bids(raw, bids_path3,
                                      overwrite=False)
    files = glob(op.join(bids_output_path, 'sub-' + subject_id3,
                         'ses-' + subject_id3, 'meg', '*.fif'))
    for FILE in files:
        assert 'split' in FILE

    # test unknown extension
    raw = _read_raw_fif(raw_fname)
    raw._filenames = (raw.filenames[0].replace('.fif', '.foo'),)
    with pytest.raises(ValueError, match='Unrecognized file format'):
        write_raw_bids(raw, bids_path)


@pytest.mark.filterwarnings(warning_str['channel_unit_changed'])
def test_fif_dtype(_bids_validate):
    """Test functionality of the write_raw_bids conversion for fif."""
    bids_root = _TempDir()
    bids_path = _bids_path.copy().update(root=bids_root, datatype='meg')
    data_path = testing.data_path()
    raw_fname = op.join(data_path, 'MEG', 'sample',
                        'sample_audvis_trunc_raw.fif')
    desired_fmt = 'int'
    raw = _read_raw_fif(raw_fname)

    # Fiddle with raw.orig_format -- this should never be done in "real-life",
    # but we do it here to test whether write_raw_bids() will actually stick
    # to the format that's specified in that attribute.
    assert raw.orig_format != desired_fmt  # We're actually changing something
    raw.orig_format = desired_fmt

    write_raw_bids(raw, bids_path, overwrite=False)
    raw = read_raw_bids(bids_path)
    assert raw.orig_format == desired_fmt


def test_fif_anonymize(_bids_validate):
    """Test write_raw_bids() with anonymization fif."""
    bids_root = _TempDir()
    bids_path = _bids_path.copy().update(root=bids_root)
    data_path = testing.data_path()
    raw_fname = op.join(data_path, 'MEG', 'sample',
                        'sample_audvis_trunc_raw.fif')

    event_id = {'Auditory/Left': 1, 'Auditory/Right': 2, 'Visual/Left': 3,
                'Visual/Right': 4, 'Smiley': 5, 'Button': 32}
    events_fname = op.join(data_path, 'MEG', 'sample',
                           'sample_audvis_trunc_raw-eve.fif')

    # Drop unknown events.
    events = mne.read_events(events_fname)
    events = events[events[:, 2] != 0]

    # test keyword mne-bids anonymize
    raw = _read_raw_fif(raw_fname)
    with pytest.raises(ValueError, match='`daysback` argument required'):
        write_raw_bids(raw, bids_path, events_data=events, event_id=event_id,
                       anonymize=dict(), overwrite=True)

    bids_root = _TempDir()
    bids_path.update(root=bids_root)
    raw = _read_raw_fif(raw_fname)
    with pytest.warns(RuntimeWarning, match='daysback` is too small'):
        write_raw_bids(raw, bids_path, events_data=events, event_id=event_id,
                       anonymize=dict(daysback=400), overwrite=False)

    bids_root = _TempDir()
    bids_path.update(root=bids_root)
    raw = _read_raw_fif(raw_fname)
    with pytest.raises(ValueError, match='`daysback` exceeds maximum value'):
        write_raw_bids(raw, bids_path, events_data=events, event_id=event_id,
                       anonymize=dict(daysback=40000), overwrite=False)

    bids_root = _TempDir()
    bids_path.update(root=bids_root)
    raw = _read_raw_fif(raw_fname)
    write_raw_bids(raw, bids_path, events_data=events, event_id=event_id,
                   anonymize=dict(daysback=30000, keep_his=True),
                   overwrite=False)
    scans_tsv = BIDSPath(
        subject=subject_id, session=session_id,
        suffix='scans', extension='.tsv',
        root=bids_root)
    data = _from_tsv(scans_tsv)

    # anonymize using MNE manually
    anonymized_info = anonymize_info(info=raw.info, daysback=30000,
                                     keep_his=True)
    anon_date = anonymized_info['meas_date'].strftime("%Y-%m-%dT%H:%M:%S.%fZ")
    assert data['acq_time'][0] == anon_date
    _bids_validate(bids_root)


@pytest.mark.filterwarnings(warning_str['channel_unit_changed'])
def test_fif_ias():
    """Test writing FIF files with internal active shielding."""
    data_path = testing.data_path()
    raw_fname = op.join(data_path, 'MEG', 'sample',
                        'sample_audvis_trunc_raw.fif')
    raw = _read_raw_fif(raw_fname)

    raw.set_channel_types({raw.ch_names[0]: 'ias'})

    bids_root = _TempDir()
    data_path = BIDSPath(subject='sample', root=bids_root)

    write_raw_bids(raw, data_path)
    raw = read_raw_bids(data_path)
    assert raw.info['chs'][0]['kind'] == FIFF.FIFFV_IAS_CH


def test_kit(_bids_validate):
    """Test functionality of the write_raw_bids conversion for KIT data."""
    bids_root = _TempDir()
    data_path = op.join(base_path, 'kit', 'tests', 'data')
    raw_fname = op.join(data_path, 'test.sqd')
    events_fname = op.join(data_path, 'test-eve.txt')
    hpi_fname = op.join(data_path, 'test_mrk.sqd')
    hpi_pre_fname = op.join(data_path, 'test_mrk_pre.sqd')
    hpi_post_fname = op.join(data_path, 'test_mrk_post.sqd')
    electrode_fname = op.join(data_path, 'test.elp')
    headshape_fname = op.join(data_path, 'test.hsp')
    event_id = dict(cond=128)

    kit_bids_path = _bids_path.copy().update(acquisition=None,
                                             root=bids_root,
                                             suffix='meg')

    raw = _read_raw_kit(
        raw_fname, mrk=hpi_fname, elp=electrode_fname,
        hsp=headshape_fname)
    write_raw_bids(raw, kit_bids_path,
                   events_data=events_fname,
                   event_id=event_id, overwrite=False)

    _bids_validate(bids_root)
    assert op.exists(op.join(bids_root, 'participants.tsv'))
    read_raw_bids(bids_path=kit_bids_path)

    # ensure the marker file is produced in the right place
    marker_fname = BIDSPath(
        subject=subject_id, session=session_id, task=task, run=run,
        suffix='markers', extension='.sqd',
        root=bids_root)
    assert op.exists(marker_fname)

    # test anonymize
    output_path = _test_anonymize(raw, kit_bids_path, events_fname, event_id)
    _bids_validate(output_path)

    # ensure the channels file has no STI 014 channel:
    channels_tsv = marker_fname.copy().update(datatype='meg',
                                              suffix='channels',
                                              extension='.tsv')
    data = _from_tsv(channels_tsv)
    assert 'STI 014' not in data['name']

    # ensure the marker file is produced in the right place
    assert op.exists(marker_fname)

    # test attempts at writing invalid event data
    event_data = np.loadtxt(events_fname)
    # make the data the wrong number of dimensions
    event_data_3d = np.atleast_3d(event_data)
    other_output_path = _TempDir()
    bids_path = _bids_path.copy().update(root=other_output_path)
    with pytest.raises(ValueError, match='two dimensions'):
        write_raw_bids(raw, bids_path, events_data=event_data_3d,
                       event_id=event_id, overwrite=True)
    # remove 3rd column
    event_data = event_data[:, :2]
    with pytest.raises(ValueError, match='second dimension'):
        write_raw_bids(raw, bids_path, events_data=event_data,
                       event_id=event_id, overwrite=True)
    # test correct naming of marker files
    raw = _read_raw_kit(
        raw_fname, mrk=[hpi_pre_fname, hpi_post_fname], elp=electrode_fname,
        hsp=headshape_fname)
    kit_bids_path.update(subject=subject_id2)
    write_raw_bids(raw, kit_bids_path, events_data=events_fname,
                   event_id=event_id, overwrite=False)

    _bids_validate(bids_root)
    # ensure the marker files are renamed correctly
    marker_fname.update(acquisition='pre', subject=subject_id2)
    info = get_kit_info(marker_fname, False)[0]
    assert info['meas_date'] == get_kit_info(hpi_pre_fname,
                                             False)[0]['meas_date']
    marker_fname.update(acquisition='post')
    info = get_kit_info(marker_fname, False)[0]
    assert info['meas_date'] == get_kit_info(hpi_post_fname,
                                             False)[0]['meas_date']

    # check that providing markers in the wrong order raises an error
    raw = _read_raw_kit(
        raw_fname, mrk=[hpi_post_fname, hpi_pre_fname], elp=electrode_fname,
        hsp=headshape_fname)
    with pytest.raises(ValueError, match='Markers'):
        write_raw_bids(raw, kit_bids_path.update(subject=subject_id2),
                       events_data=events_fname, event_id=event_id,
                       overwrite=True)


@pytest.mark.filterwarnings(warning_str['meas_date_set_to_none'])
def test_ctf(_bids_validate):
    """Test functionality of the write_raw_bids conversion for CTF data."""
    bids_root = _TempDir()
    data_path = op.join(testing.data_path(download=False), 'CTF')
    raw_fname = op.join(data_path, 'testdata_ctf.ds')
    bids_path = _bids_path.copy().update(root=bids_root, datatype='meg')

    raw = _read_raw_ctf(raw_fname)
    raw.info['line_freq'] = 60
    write_raw_bids(raw, bids_path)

    _bids_validate(bids_root)
    with pytest.warns(RuntimeWarning, match='Did not find any events'):
        raw = read_raw_bids(bids_path=bids_path,
                            extra_params=dict(clean_names=False))

    # test to check that running again with overwrite == False raises an error
    with pytest.raises(FileExistsError, match="already exists"):  # noqa: F821
        write_raw_bids(raw, bids_path)

    assert op.exists(op.join(bids_root, 'participants.tsv'))

    # test anonymize
    raw = _read_raw_ctf(raw_fname)
    with pytest.warns(RuntimeWarning,
                      match='Converting to FIF for anonymization'):
        output_path = _test_anonymize(raw, bids_path)
    _bids_validate(output_path)

    raw.set_meas_date(None)
    raw.anonymize()
    with pytest.raises(ValueError, match='All measurement dates are None'):
        get_anonymization_daysback(raw)


@pytest.mark.filterwarnings(warning_str['channel_unit_changed'])
def test_bti(_bids_validate):
    """Test functionality of the write_raw_bids conversion for BTi data."""
    bids_root = _TempDir()
    data_path = op.join(base_path, 'bti', 'tests', 'data')
    raw_fname = op.join(data_path, 'test_pdf_linux')
    config_fname = op.join(data_path, 'test_config_linux')
    headshape_fname = op.join(data_path, 'test_hs_linux')

    raw = _read_raw_bti(raw_fname, config_fname=config_fname,
                        head_shape_fname=headshape_fname)

    bids_path = _bids_path.copy().update(root=bids_root, datatype='meg')

    # write the BIDS dataset description, then write BIDS files
    make_dataset_description(bids_root, name="BTi data")
    write_raw_bids(raw, bids_path, verbose=True)

    assert op.exists(op.join(bids_root, 'participants.tsv'))
    _bids_validate(bids_root)

    raw = read_raw_bids(bids_path=bids_path)

    with pytest.raises(TypeError, match="unexpected keyword argument 'foo'"):
        read_raw_bids(bids_path=bids_path, extra_params=dict(foo='bar'))

    # test anonymize
    raw = _read_raw_bti(raw_fname, config_fname=config_fname,
                        head_shape_fname=headshape_fname)
    with pytest.warns(RuntimeWarning,
                      match='Converting to FIF for anonymization'):
        output_path = _test_anonymize(raw, bids_path)
    _bids_validate(output_path)


@pytest.mark.filterwarnings(warning_str['channel_unit_changed'],
                            warning_str['unraisable_exception'])
def test_vhdr(_bids_validate):
    """Test write_raw_bids conversion for BrainVision data."""
    bids_root = _TempDir()
    data_path = op.join(base_path, 'brainvision', 'tests', 'data')
    raw_fname = op.join(data_path, 'test.vhdr')

    raw = _read_raw_brainvision(raw_fname)

    # inject a bad channel
    assert not raw.info['bads']
    injected_bad = ['FP1']
    raw.info['bads'] = injected_bad

    bids_path = _bids_path.copy().update(root=bids_root)
    bids_path_minimal = _bids_path_minimal.copy().update(root=bids_root,
                                                         datatype='eeg')

    # write with injected bad channels
    write_raw_bids(raw, bids_path_minimal, overwrite=False)
    _bids_validate(bids_root)

    # read and also get the bad channels
    raw = read_raw_bids(bids_path=bids_path_minimal)
    with pytest.raises(TypeError, match="unexpected keyword argument 'foo'"):
        read_raw_bids(bids_path=bids_path_minimal,
                      extra_params=dict(foo='bar'))

    # Check that injected bad channel shows up in raw after reading
    np.testing.assert_array_equal(np.asarray(raw.info['bads']),
                                  np.asarray(injected_bad))

    # Test that correct channel units are written ... and that bad channel
    # is in channels.tsv
    suffix, ext = 'channels', '.tsv'
    channels_tsv_name = bids_path_minimal.copy().update(
        suffix=suffix, extension=ext)

    data = _from_tsv(channels_tsv_name)
    assert data['units'][data['name'].index('FP1')] == 'µV'
    assert data['units'][data['name'].index('CP5')] == 'n/a'
    assert data['status'][data['name'].index(injected_bad[0])] == 'bad'
    status_description = data['status_description']
    assert status_description[data['name'].index(injected_bad[0])] == 'n/a'

    # check events.tsv is written
    events_tsv_fname = channels_tsv_name.update(suffix='events')
    assert op.exists(events_tsv_fname)

    # create another bids folder with the overwrite command and check
    # no files are in the folder
    data_path = BIDSPath(subject=subject_id, datatype='eeg',
                         root=bids_root).mkdir().directory
    assert len([f for f in os.listdir(data_path) if op.isfile(f)]) == 0

    # test anonymize and convert
    if check_version('pybv', '0.4'):
        raw = _read_raw_brainvision(raw_fname)
        output_path = _test_anonymize(raw, bids_path)
        _bids_validate(output_path)

    # Also cover iEEG
    # We use the same data and pretend that eeg channels are ecog
    raw = _read_raw_brainvision(raw_fname)
    raw.set_channel_types({raw.ch_names[i]: 'ecog'
                           for i in mne.pick_types(raw.info, eeg=True)})
    bids_root = _TempDir()
    bids_path.update(root=bids_root)
    write_raw_bids(raw, bids_path, overwrite=False)
    _bids_validate(bids_root)

    # Test coords and impedance writing
    # first read the data and set a montage
    data_path = op.join(testing.data_path(), 'montage')
    fname_vhdr = op.join(data_path, 'bv_dig_test.vhdr')
    raw = _read_raw_brainvision(fname_vhdr, preload=False)
    raw.set_channel_types({'HEOG': 'eog', 'VEOG': 'eog', 'ECG': 'ecg'})
    fname_bvct = op.join(data_path, 'captrak_coords.bvct')
    montage = mne.channels.read_dig_captrak(fname_bvct)
    raw.set_montage(montage)

    # convert to BIDS
    bids_root = _TempDir()
    bids_path.update(root=bids_root)
    write_raw_bids(raw, bids_path)

    # check impedances
    electrodes_fpath = _find_matching_sidecar(
        bids_path.copy().update(root=bids_root),
        suffix='electrodes', extension='.tsv')
    tsv = _from_tsv(electrodes_fpath)
    assert len(tsv.get('impedance', {})) > 0
    assert tsv['impedance'][-3:] == ['n/a', 'n/a', 'n/a']
    assert tsv['impedance'][:3] == ['5.0', '2.0', '4.0']

    # check coordsystem
    coordsystem_fpath = _find_matching_sidecar(
        bids_path.copy().update(root=bids_root),
        suffix='coordsystem', extension='.json')
    with open(coordsystem_fpath, 'r') as fin:
        coordsys_data = json.load(fin)
        descr = coordsys_data.get("EEGCoordinateSystemDescription", "")
        assert descr == COORD_FRAME_DESCRIPTIONS["captrak"]

    # electrodes file path should only contain
    # sub/ses/acq/space at most
    entities = get_entities_from_fname(electrodes_fpath)
    assert all([entity is None for key, entity in entities.items()
                if key not in ['subject', 'session',
                               'acquisition', 'space',
                               'suffix']])


@pytest.mark.parametrize('dir_name, fname, reader', test_eegieeg_data)
@pytest.mark.filterwarnings(warning_str['nasion_not_found'])
def test_eegieeg(dir_name, fname, reader, _bids_validate):
    """Test write_raw_bids conversion for European Data Format data."""
    bids_root = _TempDir()
    data_path = op.join(testing.data_path(), dir_name)
    raw_fname = op.join(data_path, fname)

    # the BIDS path for test datasets to get written to
    bids_path = _bids_path.copy().update(root=bids_root, datatype='eeg')

    raw = reader(raw_fname)
    events, events_id = mne.events_from_annotations(raw, event_id=None)
    kwargs = dict(raw=raw, bids_path=bids_path, overwrite=True)
    if dir_name == 'EDF':
        bids_output_path = write_raw_bids(**kwargs)
    elif dir_name == 'NihonKohden':
        with pytest.warns(RuntimeWarning,
                          match='Encountered data in "short" format'):
            bids_output_path = write_raw_bids(**kwargs)
    else:
        with pytest.warns(RuntimeWarning,
                          match='Encountered data in "double" format'):
            bids_output_path = write_raw_bids(**kwargs)

    event_id = {'Auditory/Left': 1, 'Auditory/Right': 2, 'Visual/Left': 3,
                'Visual/Right': 4, 'Smiley': 5, 'Button': 32}

    with pytest.raises(RuntimeError,
                       match='You passed events_data, but no event_id '):
        write_raw_bids(raw, bids_path, events_data=events)

    with pytest.raises(RuntimeError,
                       match='You passed event_id, but no events_data'):
        write_raw_bids(raw, bids_path, event_id=event_id)

    # check events.tsv is written
    events_tsv_fname = bids_output_path.copy().update(suffix='events',
                                                      extension='.tsv')
    if events.size == 0:
        assert not events_tsv_fname.fpath.exists()
    else:
        assert events_tsv_fname.fpath.exists()

    raw2 = read_raw_bids(bids_path=bids_output_path)
    events2, _ = mne.events_from_annotations(raw2)
    assert_array_equal(events2[:, 0], events[:, 0])
    del raw2, events2

    # alter some channels manually
    raw.rename_channels({raw.info['ch_names'][0]: 'EOGtest'})
    raw.info['chs'][0]['coil_type'] = FIFF.FIFFV_COIL_EEG_BIPOLAR
    raw.rename_channels({raw.info['ch_names'][1]: 'EMG'})
    raw.set_channel_types({'EMG': 'emg'})

    # Test we can overwrite dataset_description.json
    kwargs = dict(raw=raw, bids_path=bids_path, overwrite=True)
    if dir_name == 'EDF':
        write_raw_bids(**kwargs)
    elif dir_name == 'NihonKohden':
        with pytest.warns(RuntimeWarning,
                          match='Encountered data in "short" format'):
            write_raw_bids(**kwargs)
    else:
        with pytest.warns(RuntimeWarning,
                          match='Encountered data in "double" format'):
            write_raw_bids(**kwargs)

    make_dataset_description(bids_root, name="test",
                             authors=["test1", "test2"], overwrite=True)
    dataset_description_fpath = op.join(bids_root, "dataset_description.json")
    with open(dataset_description_fpath, 'r', encoding='utf-8') as f:
        dataset_description_json = json.load(f)
        assert dataset_description_json["Authors"] == ["test1", "test2"]

    # After writing the entire dataset again, dataset_description.json should
    # contain the default values.
    kwargs = dict(raw=raw, bids_path=bids_path, overwrite=True)
    if dir_name == 'EDF':
        write_raw_bids(**kwargs)
    elif dir_name == 'NihonKohden':
        with pytest.warns(RuntimeWarning,
                          match='Encountered data in "short" format'):
            write_raw_bids(**kwargs)
    else:
        with pytest.warns(RuntimeWarning,
                          match='Encountered data in "double" format'):
            write_raw_bids(**kwargs)

    with open(dataset_description_fpath, 'r', encoding='utf-8') as f:
        dataset_description_json = json.load(f)
        assert dataset_description_json["Authors"] == \
            ["Please cite MNE-BIDS in your publication before removing this "
             "(citations in README)"]

    # Reading the file back should raise an error, because we renamed channels
    # in `raw` and used that information to write a channels.tsv. Yet, we
    # saved the unchanged `raw` in the BIDS folder, so channels in the TSV and
    # in raw clash
    # Note: only needed for data files that store channel names
    # alongside the data
    if dir_name == 'EDF':
        with pytest.raises(RuntimeError, match='Channels do not correspond'):
            read_raw_bids(bids_path=bids_path)

    with pytest.raises(TypeError, match="unexpected keyword argument 'foo'"):
        read_raw_bids(bids_path=bids_path, extra_params=dict(foo='bar'))

    bids_fname = bids_path.copy().update(run=run2)
    # add data in as a montage
    ch_names = raw.ch_names
    elec_locs = np.random.random((len(ch_names), 3))

    # test what happens if there is some nan entries
    elec_locs[-1, :] = [np.nan, np.nan, np.nan]
    ch_pos = dict(zip(ch_names, elec_locs.tolist()))
    eeg_montage = mne.channels.make_dig_montage(ch_pos=ch_pos,
                                                coord_frame='head')
    raw.set_montage(eeg_montage)
    # electrodes are not written w/o landmarks
    with pytest.warns(RuntimeWarning, match='Skipping EEG electrodes.tsv... '
                                            'Setting montage not possible'):
        write_raw_bids(raw, bids_fname, overwrite=True)

    electrodes_fpath = _find_matching_sidecar(bids_fname,
                                              suffix='electrodes',
                                              extension='.tsv',
                                              on_error='ignore')
    assert electrodes_fpath is None

    # with landmarks, eeg montage is written
    eeg_montage = mne.channels.make_dig_montage(ch_pos=ch_pos,
                                                coord_frame='head',
                                                nasion=[1, 0, 0],
                                                lpa=[0, 1, 0],
                                                rpa=[0, 0, 1])
    raw.set_montage(eeg_montage)
    kwargs = dict(raw=raw, bids_path=bids_path, overwrite=True)
    if dir_name == 'EDF':
        write_raw_bids(**kwargs)
    elif dir_name == 'NihonKohden':
        with pytest.warns(RuntimeWarning,
                          match='Encountered data in "short" format'):
            write_raw_bids(**kwargs)
    else:
        with pytest.warns(RuntimeWarning,
                          match='Encountered data in "double" format'):
            write_raw_bids(**kwargs)

    electrodes_fpath = _find_matching_sidecar(bids_fname,
                                              suffix='electrodes',
                                              extension='.tsv')
    assert op.exists(electrodes_fpath)
    _bids_validate(bids_root)

    # ensure there is an EMG channel in the channels.tsv:
    channels_tsv = BIDSPath(
        subject=subject_id, session=session_id, task=task, run=run,
        suffix='channels', extension='.tsv', acquisition=acq,
        root=bids_root, datatype='eeg')
    data = _from_tsv(channels_tsv)
    assert 'ElectroMyoGram' in data['description']

    # check that the scans list contains two scans
    scans_tsv = BIDSPath(
        subject=subject_id, session=session_id,
        suffix='scans', extension='.tsv',
        root=bids_root)
    data = _from_tsv(scans_tsv)
    assert len(list(data.values())[0]) == 2

    # check that scans list is properly converted to brainvision
    if check_version('pybv', '0.4') or dir_name == 'EDF':
        daysback_min, daysback_max = _get_anonymization_daysback(raw)
        daysback = (daysback_min + daysback_max) // 2

        kwargs = dict(raw=raw, bids_path=bids_path,
                      anonymize=dict(daysback=daysback), overwrite=True)
        if dir_name == 'EDF':
            match = r"^EDF\/EDF\+\/BDF files contain two fields .*"
            with pytest.warns(RuntimeWarning, match=match):
                write_raw_bids(**kwargs)
        elif dir_name == 'Persyst':
            with pytest.warns(RuntimeWarning,
                              match='Encountered data in "double" format'):
                write_raw_bids(**kwargs)
        else:
            with pytest.warns(RuntimeWarning,
                              match='Encountered data in "short" format'):
                write_raw_bids(**kwargs)

        data = _from_tsv(scans_tsv)
        bids_fname = bids_path.copy()
        if dir_name != 'EDF':
            bids_fname = bids_fname.update(suffix='eeg', extension='.vhdr')
        assert any([bids_fname.basename in fname
                    for fname in data['filename']])

    # Also cover iEEG
    # We use the same data and pretend that eeg channels are ecog
    ieeg_raw = raw.copy()

    # remove the old "EEG" montage, to test iEEG functionality
    ieeg_raw.set_montage(None)

    # convert channel types to ECoG and write BIDS
    eeg_picks = mne.pick_types(ieeg_raw.info, eeg=True)
    ieeg_raw.set_channel_types({raw.ch_names[i]: 'ecog'
                                for i in eeg_picks})
    bids_root = _TempDir()
    bids_path.update(root=bids_root)
    kwargs = dict(raw=ieeg_raw, bids_path=bids_path, overwrite=True)
    if dir_name == 'EDF':
        write_raw_bids(**kwargs)
    elif dir_name == 'NihonKohden':
        with pytest.warns(RuntimeWarning,
                          match='Encountered data in "short" format'):
            write_raw_bids(**kwargs)
    else:
        with pytest.warns(RuntimeWarning,
                          match='Encountered data in "double" format'):
            write_raw_bids(**kwargs)

    _bids_validate(bids_root)

    # assert README has references in it
    readme = op.join(bids_root, 'README')
    with open(readme, 'r', encoding='utf-8-sig') as fid:
        text = fid.read()
        assert REFERENCES['ieeg'] in text
        assert REFERENCES['meg'] not in text
        assert REFERENCES['eeg'] not in text

    # test writing electrode coordinates (.tsv)
    # and coordinate system (.json)
    ch_names = ieeg_raw.ch_names
    elec_locs = np.random.random((len(ch_names), 3)).tolist()
    ch_pos = dict(zip(ch_names, elec_locs))
    ecog_montage = mne.channels.make_dig_montage(ch_pos=ch_pos,
                                                 coord_frame='mri')
    ieeg_raw.set_montage(ecog_montage)
    bids_root = _TempDir()
    bids_path.update(root=bids_root)
    kwargs = dict(raw=ieeg_raw, bids_path=bids_path, overwrite=True)
    if dir_name == 'EDF':
        write_raw_bids(**kwargs)
    elif dir_name == 'NihonKohden':
        with pytest.warns(RuntimeWarning,
                          match='Encountered data in "short" format'):
            write_raw_bids(**kwargs)
    else:
        with pytest.warns(RuntimeWarning,
                          match='Encountered data in "double" format'):
            write_raw_bids(**kwargs)

    _bids_validate(bids_root)

    # XXX: Should be improved with additional coordinate system descriptions
    # iEEG montages written from mne-python end up as "Other"
    bids_fname.update(root=bids_root)
    electrodes_fname = _find_matching_sidecar(bids_fname,
                                              suffix='electrodes',
                                              extension='.tsv')
    coordsystem_fname = _find_matching_sidecar(bids_fname,
                                               suffix='coordsystem',
                                               extension='.json')
    assert 'space-mri' in electrodes_fname
    assert 'space-mri' in coordsystem_fname
    with open(coordsystem_fname, 'r', encoding='utf-8') as fin:
        coordsystem_json = json.load(fin)
    assert coordsystem_json['iEEGCoordinateSystem'] == 'Other'

    # test anonymize and convert
    if check_version('pybv', '0.4') or dir_name == 'EDF':
        raw = reader(raw_fname)

        kwargs = dict(raw=raw, bids_path=bids_path, overwrite=True)
        if dir_name == 'NihonKohden':
            with pytest.warns(RuntimeWarning,
                              match='Encountered data in "short" format'):
                write_raw_bids(**kwargs)
                output_path = _test_anonymize(raw, bids_path)
        elif dir_name == 'EDF':
            match = r"^EDF\/EDF\+\/BDF files contain two fields .*"
            with pytest.warns(RuntimeWarning, match=match):
                write_raw_bids(**kwargs)  # Just copies.
                output_path = _test_anonymize(raw, bids_path)
        else:
            with pytest.warns(RuntimeWarning,
                              match='Encountered data in "double" format'):
                write_raw_bids(**kwargs)  # Converts.
                output_path = _test_anonymize(raw, bids_path)
        _bids_validate(output_path)


def test_bdf(_bids_validate):
    """Test write_raw_bids conversion for Biosemi data."""
    bids_root = _TempDir()
    data_path = op.join(base_path, 'edf', 'tests', 'data')
    raw_fname = op.join(data_path, 'test.bdf')

    bids_path = _bids_path.copy().update(root=bids_root)

    raw = _read_raw_bdf(raw_fname)
    raw.info['line_freq'] = 60
    write_raw_bids(raw, bids_path, overwrite=False)
    _bids_validate(bids_root)

    # assert README has references in it
    readme = op.join(bids_root, 'README')
    with open(readme, 'r', encoding='utf-8-sig') as fid:
        text = fid.read()
        assert REFERENCES['eeg'] in text
        assert REFERENCES['meg'] not in text
        assert REFERENCES['ieeg'] not in text

    # Test also the reading of channel types from channels.tsv
    # the first channel in the raw data is not MISC right now
    test_ch_idx = 0
    assert coil_type(raw.info, test_ch_idx) != 'misc'

    # we will change the channel type to MISC and overwrite the channels file
    bids_fname = bids_path.copy().update(suffix='eeg',
                                         extension='.bdf')
    channels_fname = _find_matching_sidecar(bids_fname,
                                            suffix='channels',
                                            extension='.tsv')
    channels_dict = _from_tsv(channels_fname)
    channels_dict['type'][test_ch_idx] = 'MISC'
    _to_tsv(channels_dict, channels_fname)

    # Now read the raw data back from BIDS, with the tampered TSV, to show
    # that the channels.tsv truly influences how read_raw_bids sets ch_types
    # in the raw data object
    bids_path.update(datatype='eeg')
    raw = read_raw_bids(bids_path=bids_path)
    assert coil_type(raw.info, test_ch_idx) == 'misc'
    with pytest.raises(TypeError, match="unexpected keyword argument 'foo'"):
        read_raw_bids(bids_path=bids_path, extra_params=dict(foo='bar'))

    # Test cropped assertion error
    raw = _read_raw_bdf(raw_fname)
    raw.crop(0, raw.times[-2])
    with pytest.raises(AssertionError, match='cropped'):
        write_raw_bids(raw, bids_path)

    # test anonymize and convert
    raw = _read_raw_bdf(raw_fname)
    match = r"^EDF\/EDF\+\/BDF files contain two fields .*"
    with pytest.warns(RuntimeWarning, match=match):
        output_path = _test_anonymize(raw, bids_path)
    _bids_validate(output_path)


@pytest.mark.filterwarnings(warning_str['meas_date_set_to_none'])
def test_set(_bids_validate):
    """Test write_raw_bids conversion for EEGLAB data."""
    # standalone .set file with associated .fdt
    bids_root = _TempDir()
    data_path = op.join(testing.data_path(), 'EEGLAB')
    raw_fname = op.join(data_path, 'test_raw.set')
    raw = _read_raw_eeglab(raw_fname)
    bids_path = _bids_path.copy().update(root=bids_root, datatype='eeg')

    # proceed with the actual test for EEGLAB data
    write_raw_bids(raw, bids_path, overwrite=False)
    read_raw_bids(bids_path=bids_path)

    with pytest.raises(TypeError, match="unexpected keyword argument 'foo'"):
        read_raw_bids(bids_path=bids_path, extra_params=dict(foo='bar'))

    with pytest.raises(FileExistsError, match="already exists"):  # noqa: F821
        write_raw_bids(raw, bids_path, overwrite=False)
    _bids_validate(bids_root)

    # check events.tsv is written
    # XXX: only from 0.18 onwards because events_from_annotations
    # is broken for earlier versions
    events_tsv_fname = op.join(bids_root, 'sub-' + subject_id,
                               'ses-' + session_id, 'eeg',
                               bids_path.basename + '_events.tsv')
    assert op.exists(events_tsv_fname)

    # Also cover iEEG
    # We use the same data and pretend that eeg channels are ecog
    raw.set_channel_types({raw.ch_names[i]: 'ecog'
                           for i in mne.pick_types(raw.info, eeg=True)})
    bids_root = _TempDir()
    bids_path.update(root=bids_root)
    write_raw_bids(raw, bids_path)
    _bids_validate(bids_root)

    # test anonymize and convert
    if check_version('pybv', '0.4'):
        with pytest.warns(RuntimeWarning,
                          match='Encountered data in "double" format'):
            output_path = _test_anonymize(raw, bids_path)
        _bids_validate(output_path)


def _check_anat_json(bids_path):
    json_path = bids_path.copy().update(extension='.json')
    # Validate that matching sidecar file is as expected
    assert op.exists(json_path.fpath)
    with open(json_path, 'r', encoding='utf-8') as f:
        json_dict = json.load(f)

    # We only should have AnatomicalLandmarkCoordinates as key
    np.testing.assert_array_equal(list(json_dict.keys()),
                                  ['AnatomicalLandmarkCoordinates'])
    # And within AnatomicalLandmarkCoordinates only LPA, NAS, RPA in that order
    anat_dict = json_dict['AnatomicalLandmarkCoordinates']
    point_list = ['LPA', 'NAS', 'RPA']
    np.testing.assert_array_equal(list(anat_dict.keys()),
                                  point_list)
    # test the actual values of the voxels (no floating points)
    for i, point in enumerate([(66, 51, 46), (41, 32, 74), (17, 53, 47)]):
        coords = anat_dict[point_list[i]]
        np.testing.assert_array_equal(np.asarray(coords, dtype=int),
                                      point)


@requires_nibabel()
def test_write_anat(_bids_validate):
    """Test writing anatomical data."""
    # Get the MNE testing sample data
    import nibabel as nib
    bids_root = _TempDir()
    data_path = testing.data_path()
    raw_fname = op.join(data_path, 'MEG', 'sample',
                        'sample_audvis_trunc_raw.fif')

    event_id = {'Auditory/Left': 1, 'Auditory/Right': 2, 'Visual/Left': 3,
                'Visual/Right': 4, 'Smiley': 5, 'Button': 32}
    events_fname = op.join(data_path, 'MEG', 'sample',
                           'sample_audvis_trunc_raw-eve.fif')

    # Drop unknown events.
    events = mne.read_events(events_fname)
    events = events[events[:, 2] != 0]

    raw = _read_raw_fif(raw_fname)
    bids_path = _bids_path.copy().update(root=bids_root)
    write_raw_bids(raw, bids_path, events_data=events, event_id=event_id,
                   overwrite=False)

    # Write some MRI data and supply a `trans`
    trans_fname = raw_fname.replace('_raw.fif', '-trans.fif')
    trans = mne.read_trans(trans_fname)

    # Get the T1 weighted MRI data file
    # Needs to be converted to Nifti because we only have mgh in our test base
    t1w_mgh = op.join(data_path, 'subjects', 'sample', 'mri', 'T1.mgz')

    bids_path = BIDSPath(subject=subject_id, session=session_id,
                         acquisition=acq, root=bids_root)
    bids_path = write_anat(t1w_mgh, bids_path=bids_path,
                           raw=raw, trans=trans, deface=True, verbose=True,
                           overwrite=True)
    anat_dir = bids_path.directory
    _bids_validate(bids_root)
    assert op.exists(op.join(anat_dir, 'sub-01_ses-01_acq-01_T1w.nii.gz'))

    # Validate that files are as expected
    _check_anat_json(bids_path)

    # Now try some anat writing that will fail
    # We already have some MRI data there
    with pytest.raises(IOError, match='`overwrite` is set to False'):
        write_anat(t1w_mgh, bids_path=bids_path,
                   raw=raw, trans=trans, verbose=True, deface=False,
                   overwrite=False)

    # check overwrite no JSON
    with pytest.raises(IOError, match='it already exists'):
        write_anat(t1w_mgh, bids_path=bids_path, verbose=True,
                   overwrite=False)

    # pass some invalid type as T1 MRI
    with pytest.raises(ValueError, match='must be a path to an MRI'):
        write_anat(9999999999999, bids_path=bids_path, raw=raw,
                   trans=trans, verbose=True, deface=False, overwrite=True)

    with pytest.warns(RuntimeWarning, match='Ignoring `raw`'):
        write_anat(t1w_mgh, bids_path=bids_path, raw=raw,
                   verbose=True, overwrite=True)

    # Return without writing sidecar
    sh.rmtree(anat_dir)
    write_anat(t1w_mgh, bids_path=bids_path)
    # Assert that we truly cannot find a sidecar
    with pytest.raises(RuntimeError, match='Did not find any'):
        _find_matching_sidecar(bids_path,
                               suffix='T1w', extension='.json')

    # trans has a wrong type
    wrong_type = 1
    match = f'trans must be an instance of .*, got {type(wrong_type)} '
    ex = TypeError

    with pytest.raises(ex, match=match):
        write_anat(t1w_mgh, bids_path=bids_path, raw=raw,
                   trans=wrong_type, verbose=True, deface=False,
                   overwrite=True)

    # trans is a str, but file does not exist
    wrong_fname = 'not_a_trans'
    match = 'trans file "{}" not found'.format(wrong_fname)
    with pytest.raises(IOError, match=match):
        write_anat(t1w_mgh, bids_path=bids_path, raw=raw,
                   trans=wrong_fname, verbose=True, overwrite=True)

    # However, reading trans if it is a string pointing to trans is fine
    write_anat(t1w_mgh, bids_path=bids_path, raw=raw,
               trans=trans_fname, verbose=True, deface=False,
               overwrite=True)

    # Writing without a session does NOT yield "ses-None" anywhere
    bids_path.update(session=None, acquisition=None)
    bids_path = write_anat(t1w_mgh, bids_path=bids_path)
    anat_dir2 = bids_path.directory
    assert 'ses-None' not in anat_dir2.as_posix()
    assert op.exists(op.join(anat_dir2, 'sub-01_T1w.nii.gz'))

    # specify trans but not raw
    with pytest.raises(ValueError, match='must be specified if `trans`'):
        bids_path.update(session=session_id)
        write_anat(t1w_mgh, bids_path=bids_path, raw=None,
                   trans=trans, verbose=True, deface=False, overwrite=True)

    # test deface
    bids_path = write_anat(t1w_mgh, bids_path=bids_path,
                           raw=raw, trans=trans_fname,
                           verbose=True, deface=True, overwrite=True)
    anat_dir = bids_path.directory
    t1w = nib.load(op.join(anat_dir, 'sub-01_ses-01_T1w.nii.gz'))
    vox_sum = t1w.get_fdata().sum()

    _check_anat_json(bids_path)

    # Check that increasing inset leads to more voxels at 0
    bids_path = write_anat(t1w_mgh, bids_path=bids_path,
                           raw=raw, trans=trans_fname,
                           verbose=True, deface=dict(inset=25.),
                           overwrite=True)
    anat_dir2 = bids_path.directory
    t1w2 = nib.load(op.join(anat_dir2, 'sub-01_ses-01_T1w.nii.gz'))
    vox_sum2 = t1w2.get_fdata().sum()

    _check_anat_json(bids_path)

    assert vox_sum > vox_sum2

    # Check that increasing theta leads to more voxels at 0
    bids_path = write_anat(t1w_mgh, bids_path=bids_path,
                           raw=raw, trans=trans_fname,
                           verbose=True, deface=dict(theta=45),
                           overwrite=True)
    anat_dir3 = bids_path.directory
    t1w3 = nib.load(op.join(anat_dir3, 'sub-01_ses-01_T1w.nii.gz'))
    vox_sum3 = t1w3.get_fdata().sum()

    assert vox_sum > vox_sum3

    with pytest.raises(ValueError, match='must be provided to deface'):
        write_anat(t1w_mgh, bids_path=bids_path, deface=True,
                   verbose=True, overwrite=True)

    with pytest.raises(ValueError, match='`raw` must be specified'):
        write_anat(t1w_mgh, bids_path=bids_path, deface=True, trans=trans,
                   verbose=True, overwrite=True)

    with pytest.raises(ValueError, match='inset must be numeric'):
        write_anat(t1w_mgh, bids_path=bids_path, raw=raw, trans=trans,
                   deface=dict(inset='small'), verbose=True, overwrite=True)

    with pytest.raises(ValueError, match='inset should be positive'):
        write_anat(t1w_mgh, bids_path=bids_path, raw=raw,
                   trans=trans, verbose=True, deface=dict(inset=-2.),
                   overwrite=True)

    with pytest.raises(ValueError, match='theta must be numeric'):
        write_anat(t1w_mgh, bids_path=bids_path, raw=raw,
                   trans=trans, verbose=True, deface=dict(theta='big'),
                   overwrite=True)

    with pytest.raises(ValueError, match='theta should be between 0 and 90'):
        write_anat(t1w_mgh, bids_path=bids_path, raw=raw,
                   trans=trans, verbose=True, deface=dict(theta=100),
                   overwrite=True)

    # Write some MRI data and supply `landmarks`
    mri_voxel_landmarks = mne.channels.make_dig_montage(
        lpa=[66.08580, 51.33362, 46.52982],
        nasion=[41.87363, 32.24694, 74.55314],
        rpa=[17.23812, 53.08294, 47.01789],
        coord_frame='mri_voxel')

    mri_landmarks = mne.channels.make_dig_montage(
        lpa=[-0.06925741, 0.01058946, -0.02500086],
        nasion=[0.00337909, 0.09465943, 0.03225916],
        rpa=[0.07728562, 0.01205367, -0.03024882],
        coord_frame='mri')

    meg_landmarks = mne.channels.make_dig_montage(
        lpa=[-7.13766068e-02, 0.00000000e+00, 5.12227416e-09],
        nasion=[3.72529030e-09, 1.02605611e-01, 4.19095159e-09],
        rpa=[7.52676800e-02, 0.00000000e+00, 5.58793545e-09],
        coord_frame='head')

    mri_scanner_ras_landmarks = mne.channels.make_dig_montage(
        lpa=np.array([-0.07453101, 0.01962855, -0.05228882]),
        nasion=np.array([-0.00189453, 0.1036985, 0.00497122]),
        rpa=np.array([0.07201203, 0.02109275, -0.05753678]),
        coord_frame='ras')

    # test meg landmarks
    tmp_dir = _TempDir()
    meg_landmarks_fif = op.join(tmp_dir, 'meg_landmarks.fif')
    meg_landmarks.save(meg_landmarks_fif)

    # test using landmarks
    bids_path.update(acquisition=acq)

    all_img_data = []
    for landmarks in [mri_voxel_landmarks,
                      mri_landmarks,
                      meg_landmarks,
                      mri_scanner_ras_landmarks,
                      meg_landmarks_fif]:

        in_head = True if isinstance(landmarks, str) else \
            landmarks.dig[0]['coord_frame'] == FIFF.FIFFV_COORD_HEAD

        # Trans is required if landmarks are in head
        bids_path = write_anat(t1w_mgh, bids_path=bids_path,
                               deface=True, landmarks=landmarks,
                               trans=trans if in_head else None,
                               verbose=True, overwrite=True)
        anat_dir = bids_path.directory
        _bids_validate(bids_root)
        _check_anat_json(bids_path)

        img = nib.load(op.join(anat_dir, 'sub-01_ses-01_acq-01_T1w.nii.gz'))
        img_data = img.get_fdata()
        all_img_data.append(img_data)

        assert np.mean(all_img_data[0] == img_data) > 0.98

        if not in_head:
            # crash for raw also
            with pytest.raises(ValueError, match='use either `landmarks`'):
                write_anat(t1w_mgh, bids_path=bids_path, raw=raw,
                           trans=trans, deface=True, landmarks=landmarks,
                           verbose=True, overwrite=True)

            # crash for trans also
            with pytest.raises(ValueError, match='`trans` was provided'):
                write_anat(t1w_mgh, bids_path=bids_path, trans=trans,
                           deface=True, landmarks=landmarks, verbose=True,
                           overwrite=True)

    # test raise error on meg_landmarks with no trans
    with pytest.raises(ValueError, match='Head space landmarks provided'):
        write_anat(t1w_mgh, bids_path=bids_path, deface=True,
                   landmarks=meg_landmarks, verbose=True, overwrite=True)

    # test unsupported (any coord_frame other than head and mri) coord_frame
    fail_landmarks = meg_landmarks.copy()
    fail_landmarks.dig[0]['coord_frame'] = 3
    fail_landmarks.dig[1]['coord_frame'] = 3
    fail_landmarks.dig[2]['coord_frame'] = 3

    with pytest.raises(ValueError, match='Coordinate frame not recognized'):
        write_anat(t1w_mgh, bids_path=bids_path, deface=True,
                   landmarks=fail_landmarks, verbose=True, overwrite=True)

    # Test now using FLASH
    flash_mgh = \
        op.join(data_path, 'subjects', 'sample', 'mri', 'flash', 'mef05.mgz')
    bids_path = BIDSPath(subject=subject_id, session=session_id,
                         suffix='FLASH', root=bids_root)
    with pytest.raises(ValueError, match='The T1 must be passed as `t1w`'):
        write_anat(flash_mgh, bids_path=bids_path, raw=raw, trans=trans,
                   deface=True, verbose=True, overwrite=True)

    write_anat(flash_mgh, bids_path=bids_path, overwrite=True)
    write_anat(flash_mgh, bids_path=bids_path,
               landmarks=mri_scanner_ras_landmarks, overwrite=True)
    assert op.exists(op.join(anat_dir, 'sub-01_ses-01_FLASH.nii.gz'))
    _bids_validate(bids_root)

    flash1 = nib.load(op.join(anat_dir, 'sub-01_ses-01_FLASH.nii.gz'))
    fvox1 = flash1.get_fdata()

    # test raw + trans + t1w
    write_anat(flash_mgh, bids_path=bids_path, raw=raw, trans=trans,
               t1w=t1w_mgh, overwrite=True)
    flash2 = nib.load(op.join(anat_dir, 'sub-01_ses-01_FLASH.nii.gz'))
    fvox2 = flash2.get_fdata()
    assert_array_equal(fvox1, fvox2)

    # test landmarks on T1 surface RAS coordinates
    write_anat(flash_mgh, bids_path=bids_path, landmarks=mri_landmarks,
               t1w=t1w_mgh, overwrite=True)
    flash3 = nib.load(op.join(anat_dir, 'sub-01_ses-01_FLASH.nii.gz'))
    fvox3 = flash3.get_fdata()
    assert_array_equal(fvox1, fvox3)

    # test landmarks in head coordinates
    write_anat(flash_mgh, bids_path=bids_path, landmarks=meg_landmarks,
               trans=trans, t1w=t1w_mgh, overwrite=True)
    flash4 = nib.load(op.join(anat_dir, 'sub-01_ses-01_FLASH.nii.gz'))
    fvox4 = flash4.get_fdata()
    assert_array_equal(fvox1, fvox4)


def test_write_raw_pathlike():
    data_path = testing.data_path()
    raw_fname = op.join(data_path, 'MEG', 'sample',
                        'sample_audvis_trunc_raw.fif')
    event_id = {'Auditory/Left': 1, 'Auditory/Right': 2, 'Visual/Left': 3,
                'Visual/Right': 4, 'Smiley': 5, 'Button': 32}
    raw = _read_raw_fif(raw_fname)

    bids_root = Path(_TempDir())
    events_fname = \
        Path(data_path) / 'MEG' / 'sample' / 'sample_audvis_trunc_raw-eve.fif'
    bids_path = _bids_path.copy().update(root=bids_root)
    bids_path_ = write_raw_bids(raw=raw, bids_path=bids_path,
                                events_data=events_fname,
                                event_id=event_id, overwrite=False)

    # write_raw_bids() should return a string.
    assert isinstance(bids_path_, BIDSPath)
    assert bids_path_.root == bids_root


def test_write_raw_no_dig():
    data_path = testing.data_path()
    raw_fname = op.join(data_path, 'MEG', 'sample',
                        'sample_audvis_trunc_raw.fif')
    raw = _read_raw_fif(raw_fname)
    bids_root = Path(_TempDir())
    bids_path = _bids_path.copy().update(root=bids_root)
    bids_path_ = write_raw_bids(raw=raw, bids_path=bids_path,
                                overwrite=True)
    assert bids_path_.root == bids_root
    raw.info['dig'] = None
    raw.save(str(bids_root / 'tmp_raw.fif'))
    raw = _read_raw_fif(bids_root / 'tmp_raw.fif')
    bids_path_ = write_raw_bids(raw=raw, bids_path=bids_path,
                                overwrite=True)
    assert bids_path_.root == bids_root
    assert bids_path_.suffix == 'meg'
    assert bids_path_.extension == '.fif'


@requires_nibabel()
def test_write_anat_pathlike():
    """Test writing anatomical data with pathlib.Paths."""
    data_path = testing.data_path()
    raw_fname = op.join(data_path, 'MEG', 'sample',
                        'sample_audvis_trunc_raw.fif')
    trans_fname = raw_fname.replace('_raw.fif', '-trans.fif')
    raw = _read_raw_fif(raw_fname)
    trans = mne.read_trans(trans_fname)

    bids_root = Path(_TempDir())
    t1w_mgh_fname = Path(data_path) / 'subjects' / 'sample' / 'mri' / 'T1.mgz'
    bids_path = BIDSPath(subject=subject_id, session=session_id,
                         acquisition=acq, root=bids_root)
    bids_path = write_anat(t1w_mgh_fname, bids_path=bids_path, raw=raw,
                           trans=trans, deface=True, verbose=True,
                           overwrite=True)

    # write_anat() should return a BIDSPath.
    assert isinstance(bids_path, BIDSPath)


def test_write_does_not_alter_events_inplace():
    """Test that writing does not modify the passed events array."""
    data_path = testing.data_path()
    raw_fname = op.join(data_path, 'MEG', 'sample',
                        'sample_audvis_trunc_raw.fif')
    events_fname = op.join(data_path, 'MEG', 'sample',
                           'sample_audvis_trunc_raw-eve.fif')

    raw = _read_raw_fif(raw_fname)
    events = mne.read_events(events_fname)
    # Drop unknown events.
    events = mne.read_events(events_fname)
    events = events[events[:, 2] != 0]

    events_orig = events.copy()
    event_id = {'Auditory/Left': 1, 'Auditory/Right': 2, 'Visual/Left': 3,
                'Visual/Right': 4, 'Smiley': 5, 'Button': 32}

    bids_root = _TempDir()
    bids_path = _bids_path.copy().update(root=bids_root)
    write_raw_bids(raw=raw, bids_path=bids_path,
                   events_data=events, event_id=event_id, overwrite=True)

    assert np.array_equal(events, events_orig)


def _ensure_list(x):
    """Return a list representation of the input."""
    if isinstance(x, str):
        return [x]
    elif x is None:
        return []
    else:
        return list(x)


@pytest.mark.parametrize(
    'ch_names, descriptions, drop_status_col, drop_description_col, '
    'existing_ch_names, existing_descriptions, datatype, overwrite',
    [
        # Only mark channels, do not set descriptions.
        (['MEG 0112', 'MEG 0131', 'EEG 053'], None, False, False, [], [], None,
         False),
        ('MEG 0112', None, False, False, [], [], None, False),
        ('nonsense', None, False, False, [], [], None, False),
        # Now also set descriptions.
        (['MEG 0112', 'MEG 0131'], ['Really bad!', 'Even worse.'], False,
         False, [], [], None, False),
        ('MEG 0112', 'Really bad!', False, False, [], [], None, False),
        (['MEG 0112', 'MEG 0131'], ['Really bad!'], False, False, [], [], None,
         False),  # Should raise.
        # `datatype='meg`
        (['MEG 0112'], ['Really bad!'], False, False, [], [], 'meg', False),
        # Enure we create missing columns.
        ('MEG 0112', 'Really bad!', True, True, [], [], None, False),
        # Ensure existing entries are left untouched if `overwrite=False`
        (['EEG 053'], ['Just testing'], False, False, ['MEG 0112', 'MEG 0131'],
         ['Really bad!', 'Even worse.'], None, False),
        # Ensure existing entries are discarded if `overwrite=True`.
        (['EEG 053'], ['Just testing'], False, False, ['MEG 0112', 'MEG 0131'],
         ['Really bad!', 'Even worse.'], None, True)
    ])
@pytest.mark.filterwarnings(warning_str['channel_unit_changed'])
def test_mark_bad_channels(_bids_validate,
                           ch_names, descriptions,
                           drop_status_col, drop_description_col,
                           existing_ch_names, existing_descriptions,
                           datatype, overwrite):
    """Test marking channels of an existing BIDS dataset as "bad"."""
    # Setup: Create a fresh BIDS dataset.
    bids_root = _TempDir()
    bids_path = _bids_path.copy().update(root=bids_root, datatype='meg',
                                         suffix='meg')
    data_path = testing.data_path()
    raw_fname = op.join(data_path, 'MEG', 'sample',
                        'sample_audvis_trunc_raw.fif')
    event_id = {'Auditory/Left': 1, 'Auditory/Right': 2, 'Visual/Left': 3,
                'Visual/Right': 4, 'Smiley': 5, 'Button': 32}
    events_fname = op.join(data_path, 'MEG', 'sample',
                           'sample_audvis_trunc_raw-eve.fif')

    # Drop unknown events.
    events = mne.read_events(events_fname)
    events = events[events[:, 2] != 0]

    raw = _read_raw_fif(raw_fname, verbose=False)
    raw.info['bads'] = []
    write_raw_bids(raw, bids_path=bids_path, events_data=events,
                   event_id=event_id, verbose=False)

    channels_fname = _find_matching_sidecar(bids_path, suffix='channels',
                                            extension='.tsv')

    if drop_status_col:
        # Remove `status` column from the sidecare TSV file.
        tsv_data = _from_tsv(channels_fname)
        del tsv_data['status']
        _to_tsv(tsv_data, channels_fname)

    if drop_description_col:
        # Remove `status_description` column from the sidecare TSV file.
        tsv_data = _from_tsv(channels_fname)
        del tsv_data['status_description']
        _to_tsv(tsv_data, channels_fname)

    # Test that we raise if number of channels doesn't match number of
    # descriptions.
    if (descriptions is not None and
            len(_ensure_list(ch_names)) != len(_ensure_list(descriptions))):
        with pytest.raises(ValueError, match='must match'):
            mark_bad_channels(ch_names=ch_names, descriptions=descriptions,
                              bids_path=bids_path, overwrite=overwrite)
        return

    # Test that we raise if we encounter an unknown channel name.
    if any([ch_name not in raw.ch_names
            for ch_name in _ensure_list(ch_names)]):
        with pytest.raises(ValueError, match='not found in dataset'):
            mark_bad_channels(ch_names=ch_names, descriptions=descriptions,
                              bids_path=bids_path, overwrite=overwrite)
        return

    if not overwrite:
        # Mark `existing_ch_names` as bad in raw and sidecar TSV before we
        # begin our actual tests, which should then add additional channels
        # to the list of bads, retaining the ones we're specifying here.
        mark_bad_channels(ch_names=existing_ch_names,
                          descriptions=existing_descriptions,
                          bids_path=bids_path, overwrite=True)
        _bids_validate(bids_root)
        raw = read_raw_bids(bids_path=bids_path, verbose=False)
        # Order is not preserved
        assert set(existing_ch_names) == set(raw.info['bads'])
        del raw

    mark_bad_channels(ch_names=ch_names, descriptions=descriptions,
                      bids_path=bids_path, overwrite=overwrite)
    _bids_validate(bids_root)
    raw = read_raw_bids(bids_path=bids_path, verbose=False)

    if drop_status_col or overwrite:
        # Existing column values should have been discarded, so only the new
        # ones should be present.
        expected_bads = _ensure_list(ch_names)
    else:
        expected_bads = (_ensure_list(ch_names) +
                         _ensure_list(existing_ch_names))

    if drop_description_col or overwrite:
        # Existing column values should have been discarded, so only the new
        # ones should be present.
        expected_descriptions = _ensure_list(descriptions)
    else:
        expected_descriptions = (_ensure_list(descriptions) +
                                 _ensure_list(existing_descriptions))

    # Order is not preserved
    assert len(expected_bads) == len(raw.info['bads'])
    assert set(expected_bads) == set(raw.info['bads'])

    # Descriptions are not mapped to Raw, so let's check the TSV contents
    # directly.
    tsv_data = _from_tsv(channels_fname)
    assert 'status' in tsv_data
    assert 'status_description' in tsv_data
    for description in expected_descriptions:
        assert description in tsv_data['status_description']


@pytest.mark.filterwarnings(warning_str['channel_unit_changed'])
def test_mark_bad_channels_files():
    """Test validity of bad channel writing."""
    # BV
    bids_root = _TempDir()
    data_path = op.join(testing.data_path(), 'montage')
    raw_fname = op.join(data_path, 'bv_dig_test.vhdr')

    raw = _read_raw_brainvision(raw_fname)
    raw.set_channel_types({'HEOG': 'eog', 'VEOG': 'eog', 'ECG': 'ecg'})

    # inject a bad channel
    assert not raw.info['bads']
    injected_bad = ['Fp1']
    raw.info['bads'] = injected_bad

    bids_path = _bids_path.copy().update(root=bids_root)

    # write with injected bad channels
    write_raw_bids(raw, bids_path, overwrite=True)

    # mark bad channels that get stored as uV in write_brain_vision
    bads = ['CP5', 'CP6']
    mark_bad_channels(bads, bids_path=bids_path, overwrite=False)
    raw.info['bads'].extend(bads)

    # the raw data should match if you drop the bads
    raw_2 = read_raw_bids(bids_path)
    raw.drop_channels(raw.info['bads'])
    raw_2.drop_channels(raw_2.info['bads'])
    assert_array_almost_equal(raw.get_data(), raw_2.get_data())

    # test EDF too
    dir_name = 'EDF'
    fname = 'test_reduced.edf'
    bids_root = _TempDir()
    bids_path = _bids_path.copy().update(root=bids_root)
    data_path = op.join(testing.data_path(), dir_name)
    raw_fname = op.join(data_path, fname)
    raw = _read_raw_edf(raw_fname)
    write_raw_bids(raw, bids_path, overwrite=True)
    mark_bad_channels(raw.ch_names[0], bids_path=bids_path)


def test_write_meg_calibration(_bids_validate):
    """Test writing of the Elekta/Neuromag fine-calibration file."""
    bids_root = _TempDir()
    bids_path = _bids_path.copy().update(root=bids_root)

    data_path = Path(testing.data_path())

    raw_fname = op.join(data_path, 'MEG', 'sample',
                        'sample_audvis_trunc_raw.fif')
    raw = _read_raw_fif(raw_fname, verbose=False)
    write_raw_bids(raw, bids_path=bids_path, verbose=False)

    fine_cal_fname = data_path / 'SSS' / 'sss_cal_mgh.dat'

    # Test passing a filename.
    write_meg_calibration(calibration=fine_cal_fname,
                          bids_path=bids_path)
    _bids_validate(bids_root)

    # Test passing a dict.
    calibration = mne.preprocessing.read_fine_calibration(fine_cal_fname)
    write_meg_calibration(calibration=calibration,
                          bids_path=bids_path)
    _bids_validate(bids_root)

    # Test passing in incompatible dict.
    calibration = mne.preprocessing.read_fine_calibration(fine_cal_fname)
    del calibration['locs']
    with pytest.raises(ValueError, match='not .* proper fine-calibration'):
        write_meg_calibration(calibration=calibration,
                              bids_path=bids_path)

    # subject not set.
    bids_path = bids_path.copy().update(root=bids_root, subject=None)
    with pytest.raises(ValueError, match='must have root and subject set'):
        write_meg_calibration(fine_cal_fname, bids_path)

    # root not set.
    bids_path = bids_path.copy().update(subject='01', root=None)
    with pytest.raises(ValueError, match='must have root and subject set'):
        write_meg_calibration(fine_cal_fname, bids_path)

    # datatype is not 'meg.
    bids_path = bids_path.copy().update(subject='01', root=bids_root,
                                        datatype='eeg')
    with pytest.raises(ValueError, match='Can only write .* for MEG'):
        write_meg_calibration(fine_cal_fname, bids_path)


def test_write_meg_crosstalk(_bids_validate):
    """Test writing of the Elekta/Neuromag fine-calibration file."""
    bids_root = _TempDir()
    bids_path = _bids_path.copy().update(root=bids_root)
    data_path = Path(testing.data_path())

    raw_fname = op.join(data_path, 'MEG', 'sample',
                        'sample_audvis_trunc_raw.fif')
    raw = _read_raw_fif(raw_fname, verbose=False)
    write_raw_bids(raw, bids_path=bids_path, verbose=False)

    crosstalk_fname = data_path / 'SSS' / 'ct_sparse.fif'

    write_meg_crosstalk(fname=crosstalk_fname, bids_path=bids_path)
    _bids_validate(bids_root)

    # subject not set.
    bids_path = bids_path.copy().update(root=bids_root, subject=None)
    with pytest.raises(ValueError, match='must have root and subject set'):
        write_meg_crosstalk(crosstalk_fname, bids_path)

    # root not set.
    bids_path = bids_path.copy().update(subject='01', root=None)
    with pytest.raises(ValueError, match='must have root and subject set'):
        write_meg_crosstalk(crosstalk_fname, bids_path)

    # datatype is not 'meg'.
    bids_path = bids_path.copy().update(subject='01', root=bids_root,
                                        datatype='eeg')
    with pytest.raises(ValueError, match='Can only write .* for MEG'):
        write_meg_crosstalk(crosstalk_fname, bids_path)


@pytest.mark.parametrize(
    'bad_segments',
    [False, 'add', 'only']
)
@pytest.mark.filterwarnings(warning_str['channel_unit_changed'])
def test_annotations(_bids_validate, bad_segments):
    """Test that Annotations are stored as events."""
    bids_root = _TempDir()
    bids_path = _bids_path.copy().update(root=bids_root, datatype='meg')
    data_path = testing.data_path()
    raw_fname = op.join(data_path, 'MEG', 'sample',
                        'sample_audvis_trunc_raw.fif')
    events_fname = op.join(data_path, 'MEG', 'sample',
                           'sample_audvis_trunc_raw-eve.fif')

    events = mne.read_events(events_fname)
    event_id = {'Auditory/Left': 1, 'Auditory/Right': 2, 'Visual/Left': 3,
                'Visual/Right': 4, 'Smiley': 5, 'Button': 32}
    event_desc = dict(zip(event_id.values(), event_id.keys()))

    raw = _read_raw_fif(raw_fname)
    annotations = mne.annotations_from_events(
        events=events, sfreq=raw.info['sfreq'], event_desc=event_desc,
        orig_time=raw.info['meas_date']
    )
    if bad_segments:
        bad_annots = mne.Annotations(
            # Try to avoid rounding errors.
            onset=(annotations.onset[0] + 1 / raw.info['sfreq'] * 600,
                   annotations.onset[0] + 1 / raw.info['sfreq'] * 3000),
            duration=(1 / raw.info['sfreq'] * 750,
                      1 / raw.info['sfreq'] * 550),
            description=('BAD_segment', 'BAD_segment'),
            orig_time=annotations.orig_time)

        if bad_segments == 'add':
            annotations += bad_annots
        elif bad_segments == 'only':
            annotations = bad_annots
        else:
            raise ValueError('Unknown `bad_segments` test parameter passed.')
        del bad_annots

    raw.set_annotations(annotations)
    write_raw_bids(raw, bids_path, events_data=None, event_id=None,
                   overwrite=False)

    annotations_read = read_raw_bids(bids_path=bids_path).annotations
    assert_array_almost_equal(annotations.onset, annotations_read.onset)
    assert_array_almost_equal(annotations.duration, annotations_read.duration)
    assert_array_equal(annotations.description, annotations_read.description)
    assert annotations.orig_time == annotations_read.orig_time
    _bids_validate(bids_root)


@pytest.mark.parametrize(
    'drop_undescribed_events',
    [True, False]
)
@pytest.mark.filterwarnings(warning_str['channel_unit_changed'])
def test_undescribed_events(_bids_validate, drop_undescribed_events):
    """Test we're behaving correctly if event descriptions are missing."""
    bids_root = _TempDir()
    bids_path = _bids_path.copy().update(root=bids_root, datatype='meg')
    data_path = testing.data_path()
    raw_fname = op.join(data_path, 'MEG', 'sample',
                        'sample_audvis_trunc_raw.fif')
    events_fname = op.join(data_path, 'MEG', 'sample',
                           'sample_audvis_trunc_raw-eve.fif')

    events = mne.read_events(events_fname)
    if drop_undescribed_events:
        mask = events[:, 2] != 0
        assert sum(mask) > 0  # Make sure we're actually about to drop sth.!
        events = events[mask]
        del mask

    event_id = {'Auditory/Left': 1, 'Auditory/Right': 2, 'Visual/Left': 3,
                'Visual/Right': 4, 'Smiley': 5, 'Button': 32}

    raw = _read_raw_fif(raw_fname)
    raw.set_annotations(None)  # Make sure it's clean.
    kwargs = dict(raw=raw, bids_path=bids_path, events_data=events,
                  event_id=event_id, overwrite=False)

    if not drop_undescribed_events:
        with pytest.raises(ValueError, match='No description was specified'):
            write_raw_bids(**kwargs)
        return
    else:
        write_raw_bids(**kwargs)

    raw_read = read_raw_bids(bids_path=bids_path)
    events_read, event_id_read = mne.events_from_annotations(
        raw=raw_read, event_id=event_id, regexp=None
    )

    assert_array_equal(events, events_read)
    assert event_id == event_id_read
    _bids_validate(bids_root)


@pytest.mark.parametrize(
    'subject, dir_name, fname, reader', [
        ('01', 'EDF', 'test_reduced.edf', _read_raw_edf),
        ('02', 'Persyst', 'sub-pt1_ses-02_task-monitor_acq-ecog_run-01_clip2.lay', _read_raw_persyst),  # noqa
        ('03', 'NihonKohden', 'MB0400FU.EEG', _read_raw_nihon),
        ('emptyroom', 'MEG/sample',
         'sample_audvis_trunc_raw.fif', _read_raw_fif),
    ]
)
@pytest.mark.filterwarnings(warning_str['encountered_data_in'])
@pytest.mark.filterwarnings(warning_str['channel_unit_changed'])
@pytest.mark.filterwarnings(warning_str['edf_warning'])
def test_anonymize(subject, dir_name, fname, reader):
    """Test writing anonymized EDF data."""
    data_path = testing.data_path()

    raw_fname = op.join(data_path, dir_name, fname)

    bids_root = _TempDir()
    raw = reader(raw_fname)
    raw_date = raw.info['meas_date'].strftime('%Y%m%d')

    bids_path = BIDSPath(subject=subject, root=bids_root)

    # handle different edge cases
    if subject == 'emptyroom':
        bids_path.update(task='noise', session=raw_date,
                         suffix='meg', datatype='meg')
    else:
        bids_path.update(suffix='ieeg', datatype='ieeg')
    daysback_min, daysback_max = get_anonymization_daysback(raw)
    anonymize = dict(daysback=daysback_min + 1)
    bids_path = \
        write_raw_bids(raw, bids_path, overwrite=True,
                       anonymize=anonymize)

    # emptyroom recordings' session should match the recording date
    if subject == 'emptyroom':
        assert (
            bids_path.session ==
            (raw.info['meas_date'] -
             timedelta(days=anonymize['daysback'])).strftime('%Y%m%d')
        )

    raw2 = read_raw_bids(bids_path)
    if bids_path.extension == '.edf':
        _raw = reader(bids_path)
        assert _raw.info['meas_date'].year == 1985
        assert _raw.info['meas_date'].month == 1
        assert _raw.info['meas_date'].day == 1
    assert raw2.info['meas_date'].year < 1925


@pytest.mark.filterwarnings(warning_str['channel_unit_changed'])
def test_sidecar_encoding(_bids_validate):
    """Test we're properly encoding text as UTF8."""
    bids_root = _TempDir()
    bids_path = _bids_path.copy().update(root=bids_root, datatype='meg')
    data_path = testing.data_path()
    raw_fname = op.join(data_path, 'MEG', 'sample',
                        'sample_audvis_trunc_raw.fif')
    events_fname = op.join(data_path, 'MEG', 'sample',
                           'sample_audvis_trunc_raw-eve.fif')

    raw = _read_raw_fif(raw_fname)
    events = mne.read_events(events_fname)
    event_desc = {1: 'döner', 2: 'bøfsandwich'}
    annotations = mne.annotations_from_events(
        events=events, sfreq=raw.info['sfreq'], event_desc=event_desc,
        orig_time=raw.info['meas_date']
    )

    raw.set_annotations(annotations)
    write_raw_bids(raw, bids_path=bids_path, verbose=False)
    _bids_validate(bids_root)

    # TSV files should be written with a BOM
    for tsv_file in bids_path.root.rglob('*.tsv'):
        with open(tsv_file, 'r', encoding='utf-8') as f:
            x = f.read()
        assert x[0] == codecs.BOM_UTF8.decode('utf-8')

    # Readme should be written with a BOM
    with open(bids_path.root / 'README', 'r', encoding='utf-8') as f:
        x = f.read()
    assert x[0] == codecs.BOM_UTF8.decode('utf-8')

    # JSON files should be written without a BOM
    for json_file in bids_path.root.rglob('*.json'):
        with open(json_file, 'r', encoding='utf-8') as f:
            x = f.read()
        assert x[0] != codecs.BOM_UTF8.decode('utf-8')

    # Unicode event names should be written correctly
    events_tsv_fname = (bids_path.copy()
                        .update(suffix='events', extension='.tsv')
                        .match()[0])
    with open(str(events_tsv_fname), 'r', encoding='utf-8-sig') as f:
        x = f.read()
    assert 'döner' in x
    assert 'bøfsandwich' in x

    # Read back the data
    raw_read = read_raw_bids(bids_path)
    assert_array_equal(raw.annotations.description,
                       raw_read.annotations.description)


@pytest.mark.parametrize(
    'dir_name, fname, reader', test_convertbrainvision_data)
@pytest.mark.filterwarnings(warning_str['channel_unit_changed'])
def test_convert_brainvision(dir_name, fname, reader, _bids_validate):
    """Test conversion of EEG/iEEG manufacturer format to BrainVision.

    BrainVision should correctly store data from pybv>=0.5 that
    has different non-voltage units.
    """
    bids_root = _TempDir()
    data_path = op.join(testing.data_path(), dir_name)
    raw_fname = op.join(data_path, fname)

    # the BIDS path for test datasets to get written to
    bids_path = _bids_path.copy().update(root=bids_root, datatype='eeg')

    raw = reader(raw_fname)
    kwargs = dict(raw=raw, bids_path=bids_path, overwrite=True)

    # alter some channels manually; in NK and Persyst, this will cause
    # channel to not have units
    raw.set_channel_types({raw.info['ch_names'][0]: 'stim'})

    if dir_name == 'NihonKohden':
        with pytest.warns(RuntimeWarning,
                          match='Encountered data in "short" format'):
            bids_output_path = write_raw_bids(**kwargs)
    else:
        with pytest.warns(RuntimeWarning,
                          match='Encountered data in "double" format'):
            bids_output_path = write_raw_bids(**kwargs)

    # channel units should stay the same
    raw2 = read_raw_bids(bids_output_path)
    assert all([ch1['unit'] == ch2['unit'] for ch1, ch2 in
                zip(raw.info['chs'], raw2.info['chs'])])
    assert raw2.info['chs'][0]['unit'] == FIFF.FIFF_UNIT_NONE

    # load in the channels tsv and the channel unit should be not set
    channels_fname = bids_output_path.update(
        suffix='channels', extension='.tsv')
    channels_tsv = _from_tsv(channels_fname)
    assert channels_tsv['units'][0] == 'n/a'


<<<<<<< HEAD
@requires_version('mne', '0.22')
@pytest.mark.parametrize(
    'dir_name, fname, reader', test_convertbrainvision_data)
@pytest.mark.filterwarnings(warning_str['channel_unit_changed'])
def test_error_write_meg_as_eeg(dir_name, fname, reader):
    """Test error writing as BrainVision EEG data for MEG."""
    bids_root = _TempDir()
=======
@pytest.mark.parametrize('dir_name, fname, reader', test_convert_data)
@pytest.mark.filterwarnings(warning_str['channel_unit_changed'])
def test_convert_dataset_format(dir_name, fname, reader):
    """Test force-converting files to RECOMMENDED formats."""
    bids_root = _TempDir()

>>>>>>> ec7e9c7c
    data_path = op.join(testing.data_path(), dir_name)
    raw_fname = op.join(data_path, fname)

    # the BIDS path for test datasets to get written to
<<<<<<< HEAD
    bids_path = _bids_path.copy().update(root=bids_root, datatype='eeg',
                                         extension='.vhdr')
    raw = reader(raw_fname)
    kwargs = dict(raw=raw, bids_path=bids_path)

    # if we accidentally add MEG channels, then an error will occur
    raw.set_channel_types({raw.info['ch_names'][0]: 'mag'})
    with pytest.raises(ValueError, match='Got file extension .*'
                                         'for MEG data'):
        write_raw_bids(**kwargs)
=======
    bids_path = _bids_path.copy().update(root=bids_root, datatype='eeg')

    # test conversion to BrainVision/FIF
    raw = reader(raw_fname)
    kwargs = dict(raw=raw, bids_path=bids_path, overwrite=True)
    if dir_name == 'EDF':
        kwargs['format'] = 'BrainVision'
        with pytest.warns(RuntimeWarning,
                          match='Encountered data in "int" format'):
            bids_output_path = write_raw_bids(**kwargs)
    elif dir_name == 'NihonKohden':
        kwargs['format'] = 'BrainVision'
        with pytest.warns(RuntimeWarning,
                          match='Encountered data in "short" format'):
            bids_output_path = write_raw_bids(**kwargs)
    elif dir_name == 'Persyst':
        kwargs['format'] = 'BrainVision'
        with pytest.warns(RuntimeWarning,
                          match='Encountered data in "double" format'):
            bids_output_path = write_raw_bids(**kwargs)
    elif dir_name == 'CTF':
        kwargs['format'] = 'FIF'
        bids_path.update(datatype='meg')
        bids_output_path = write_raw_bids(**kwargs)

    # write_raw_bids should have converted the dataset to desired format
    raw = read_raw_bids(bids_output_path)
    if kwargs['format'] == 'BrainVision':
        assert raw.filenames[0].endswith('.eeg')
        assert bids_output_path.extension == '.vhdr'
    elif kwargs['format'] == 'FIF':
        assert raw.filenames[0].endswith('.fif')
        assert bids_output_path.extension == '.fif'

    # only accepted keywords will work for the 'format' parameter
    with pytest.raises(ValueError, match='The input "format" .* is '
                                         'not an accepted input format for '
                                         '`write_raw_bids`'):
        kwargs['format'] = 'blah'
        write_raw_bids(**kwargs)

    # write should fail when trying to convert to wrong data format for
    # the datatype inside the file (e.g. EEG -> 'FIF' or MEG -> 'BrainVision')
    with pytest.raises(ValueError, match='The input "format" .* is not an '
                                         'accepted input format for '
                                         '.* datatype.'):
        if dir_name == 'CTF':
            new_format = 'BrainVision'
        else:
            new_format = 'FIF'
        kwargs['format'] = new_format
        write_raw_bids(**kwargs)


def test_write_fif_triux():
    """Test writing Triux files."""
    data_path = testing.data_path()
    triux_path = op.join(data_path, 'SSS', 'TRIUX')
    tri_fname = op.join(triux_path, 'triux_bmlhus_erm_raw.fif')
    raw = mne.io.read_raw_fif(tri_fname)
    bids_root = _TempDir()
    bids_path = BIDSPath(
        subject="01", session="01", run="01", datatype="meg", root=bids_root
    )
    write_raw_bids(raw, bids_path=bids_path, overwrite=True)
>>>>>>> ec7e9c7c
<|MERGE_RESOLUTION|>--- conflicted
+++ resolved
@@ -2280,7 +2280,6 @@
     assert channels_tsv['units'][0] == 'n/a'
 
 
-<<<<<<< HEAD
 @requires_version('mne', '0.22')
 @pytest.mark.parametrize(
     'dir_name, fname, reader', test_convertbrainvision_data)
@@ -2288,19 +2287,9 @@
 def test_error_write_meg_as_eeg(dir_name, fname, reader):
     """Test error writing as BrainVision EEG data for MEG."""
     bids_root = _TempDir()
-=======
-@pytest.mark.parametrize('dir_name, fname, reader', test_convert_data)
-@pytest.mark.filterwarnings(warning_str['channel_unit_changed'])
-def test_convert_dataset_format(dir_name, fname, reader):
-    """Test force-converting files to RECOMMENDED formats."""
-    bids_root = _TempDir()
-
->>>>>>> ec7e9c7c
     data_path = op.join(testing.data_path(), dir_name)
     raw_fname = op.join(data_path, fname)
 
-    # the BIDS path for test datasets to get written to
-<<<<<<< HEAD
     bids_path = _bids_path.copy().update(root=bids_root, datatype='eeg',
                                          extension='.vhdr')
     raw = reader(raw_fname)
@@ -2311,7 +2300,18 @@
     with pytest.raises(ValueError, match='Got file extension .*'
                                          'for MEG data'):
         write_raw_bids(**kwargs)
-=======
+
+
+@pytest.mark.parametrize('dir_name, fname, reader', test_convert_data)
+@pytest.mark.filterwarnings(warning_str['channel_unit_changed'])
+def test_convert_dataset_format(dir_name, fname, reader):
+    """Test force-converting files to RECOMMENDED formats."""
+    bids_root = _TempDir()
+
+    data_path = op.join(testing.data_path(), dir_name)
+    raw_fname = op.join(data_path, fname)
+
+    # the BIDS path for test datasets to get written to
     bids_path = _bids_path.copy().update(root=bids_root, datatype='eeg')
 
     # test conversion to BrainVision/FIF
@@ -2376,5 +2376,4 @@
     bids_path = BIDSPath(
         subject="01", session="01", run="01", datatype="meg", root=bids_root
     )
-    write_raw_bids(raw, bids_path=bids_path, overwrite=True)
->>>>>>> ec7e9c7c
+    write_raw_bids(raw, bids_path=bids_path, overwrite=True)